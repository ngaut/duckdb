name: Python
on:
  workflow_dispatch:
  repository_dispatch:
  push:
    branches:
      - '**'
      - '!master'
      - '!feature'
    tags:
      - '**'
    paths-ignore:
      - '**.md'
      - 'examples/**'
      - 'test/**'
      - 'tools/**'
      - '!tools/pythonpkg/**'
      - '.github/patches/duckdb-wasm/**'
      - '.github/workflows/**'
      - '!.github/workflows/Python.yml'
      - '.github/config/uncovered_files.csv'
  pull_request:
    types: [opened, reopened, ready_for_review]
    paths-ignore:
      - '**.md'
      - 'examples/**'
      - 'test/**'
      - 'tools/**'
      - '!tools/pythonpkg/**'
      - '.github/patches/duckdb-wasm/**'
      - '.github/workflows/**'
      - '!.github/workflows/Python.yml'
      - '.github/config/uncovered_files.csv'

concurrency:
  group: ${{ github.workflow }}-${{ github.ref }}-${{ github.head_ref || '' }}-${{ github.base_ref || '' }}-${{ github.ref != 'refs/heads/master' || github.sha }}
  cancel-in-progress: true

env:
  GH_TOKEN: ${{ secrets.GH_TOKEN }}

jobs:
#  This is just a sanity check of Python 3.9 running with Arrow
   linux-python3-9:
    name: Python 3.9 Linux
    runs-on: ubuntu-20.04

    env:
      CIBW_BUILD: 'cp39-manylinux_x86_64'
      CIBW_TEST_COMMAND: 'python -m pytest {project}/tests'
      SETUPTOOLS_SCM_NO_LOCAL: 'yes'
      PYTEST_TIMEOUT: '600'

    steps:
    - uses: actions/checkout@v3
      with:
        fetch-depth: 0

    - uses: actions/setup-python@v4
      with:
        python-version: '3.9'

    - name: Install
      shell: bash
      run: pip install cibuildwheel twine

    - name: Setup Ccache
      uses: hendrikmuhs/ccache-action@main
      with:
        key: ${{ github.job }}
        save: ${{ github.ref == 'refs/heads/master' || github.repository != 'duckdb/duckdb' }}

    - name: Build source dist
      shell: bash
      working-directory: tools/pythonpkg
      run: |
        python setup.py sdist
        mkdir duckdb_tarball && tar xvf dist/duckdb-*.tar.gz --strip-components=1 -C duckdb_tarball
    - name: Build
      shell: bash
      working-directory: tools/pythonpkg
      run: |
        export DISTUTILS_C_COMPILER_LAUNCHER=ccache
        # TODO: Use ccache inside container, see https://github.com/pypa/cibuildwheel/issues/1030
        cibuildwheel --output-dir wheelhouse --config-file cibw.toml duckdb_tarball

   manylinux-extensions:
    name: DuckDB Extensions (gcc4)
    runs-on: ubuntu-latest
    container: quay.io/pypa/manylinux2014_x86_64
#    needs: linux-python3-9

    steps:
    - uses: actions/checkout@v3
      with:
        fetch-depth: 0

    - uses: ./.github/actions/manylinux_2014_setup
      with:
<<<<<<< HEAD
        openssl: 0

    - name: Version Check
      shell: bash
      run: |
        cmake --version
        ldd --version ldd
        ls -al
        pwd
        echo "$USER"

    - uses: ./.github/actions/build_extensions
      with:
        build_vcpkg_extensions: 1
        deploy_as: linux_amd64_gcc4
        s3_id: ${{ secrets.S3_ID }}
        s3_key: ${{ secrets.S3_KEY }}
        signing_pk: ${{ secrets.DUCKDB_EXTENSION_SIGNING_PK }}
=======
         aws-cli: 1
         ninja-build: 1
         vcpkg: 1
         openssl: 1
         ccache: 1
         ssh: 1

    - uses: ./.github/actions/build_extensions
      with:
>>>>>>> e3bd9cc5
        treat_warn_as_error: 0
        out_of_tree_ext: 0
        run_tests: 0
        toolchain_path: ${{ env.VCPKG_ROOT }}/scripts/buildsystems/vcpkg.cmake
        python_name: python3.7
        # Hacky way to pass openssl from vcpkg to spatial extension build: spatial should probably move to vcpkg instead
        openssl_path: ${{ env.VCPKG_ROOT }}/installed/x64-linux

    - uses: actions/upload-artifact@v3
      with:
        name: manylinux-extensions-x86_64
        path: |
          build/release/extension/*/*.duckdb_extension

   linux-python3:
    name: Python 3 Linux
    runs-on: ubuntu-20.04
    strategy:
      matrix:
        arch: [i686, x86_64, aarch64]
        python_build: [cp37-*, cp38-*, cp39-*, cp310-*, cp311-*]
        isRelease:
          - ${{ startsWith(github.ref, 'refs/tags/v') || github.ref == 'refs/heads/master' }}
        exclude:
          - isRelease: false
            python_build: 'cp37-*'
          - isRelease: false
            python_build: 'cp38-*'
          - isRelease: false
            python_build: 'cp39-*'
          - isRelease: false
            python_build: 'cp311-*'
          - isRelease: false
            arch: i686
          - isRelease: false
            arch: aarch64
    needs: manylinux-extensions
    env:
      CIBW_BUILD: ${{ matrix.python_build}}
      CIBW_SKIP: '*-musllinux_aarch64'
      CIBW_ARCHS: ${{ matrix.arch == 'i686' && 'auto32' || matrix.arch == 'aarch64' && 'aarch64' || 'auto64' }}
      SETUPTOOLS_SCM_NO_LOCAL: 'yes'
      PYTEST_TIMEOUT: '600'
      DUCKDB_BUILD_UNITY: 1

    steps:
    - uses: actions/checkout@v3
      with:
        fetch-depth: 0

    - name: Set up QEMU
      uses: docker/setup-qemu-action@v2
      if: ${{ matrix.arch == 'aarch64' }}

    - uses: actions/setup-python@v4
      with:
        python-version: '3.7'

    - name: Install
      shell: bash
      run: pip install cibuildwheel twine

    - uses: actions/download-artifact@v3
      if: ${{ matrix.arch == 'x86_64' }}
      with:
        name: manylinux-extensions-x86_64
        path: tools/pythonpkg

    - name: List extensions to be tested
      shell: bash
      run: |
        find tools/pythonpkg -maxdepth 2 -type f -name "*.duckdb_extension"

    - name: Setup Ccache
      uses: hendrikmuhs/ccache-action@main
      with:
        key: ${{ github.job }}-${{ matrix.arch }}-${{ matrix.python_build }}
        save: ${{ github.ref == 'refs/heads/master' || github.repository != 'duckdb/duckdb' }}

    - name: Build
      shell: bash
      run: |
        cd tools/pythonpkg
        python setup.py sdist
        mkdir duckdb_tarball && tar xvf dist/duckdb-*.tar.gz --strip-components=1 -C duckdb_tarball
        ls duckdb_tarball
        export DISTUTILS_C_COMPILER_LAUNCHER=ccache
        # TODO: Use ccache inside container, see https://github.com/pypa/cibuildwheel/issues/1030
        cibuildwheel --output-dir wheelhouse --config-file cibw.toml duckdb_tarball
        ls wheelhouse

    - name: Deploy
      env:
        TWINE_USERNAME: 'hfmuehleisen'
        TWINE_PASSWORD: ${{ secrets.TWINE_PASSWORD }}
      shell: bash
      run: |
        python scripts/asset-upload-gha.py duckdb_python_src.tar.gz=tools/pythonpkg/dist/duckdb-*.tar.gz
        if [[ "$GITHUB_REF" =~ ^(refs/heads/master|refs/tags/v.+)$ && "$GITHUB_REPOSITORY" = "duckdb/duckdb" ]] ; then
          twine upload --non-interactive --disable-progress-bar --skip-existing tools/pythonpkg/wheelhouse/*.whl tools/pythonpkg/dist/duckdb-*.tar.gz
        fi

   osx-python3:
      if: startsWith(github.ref, 'refs/tags/v') || github.ref == 'refs/heads/master'
      name: Python 3 OSX
      runs-on: macos-latest
      strategy:
       matrix:
        python_build: [cp36-*, cp37-*, cp38-*, cp39-*, cp310-*, cp311-*]
      needs: linux-python3-9
      env:
        CIBW_BUILD: ${{ matrix.python_build}}
        CIBW_ARCHS: 'x86_64 universal2 arm64'
        CIBW_TEST_COMMAND: 'python -m pytest {project}/tests/fast'
        SETUPTOOLS_SCM_NO_LOCAL: 'yes'
        TWINE_USERNAME: 'hfmuehleisen'
        DUCKDB_BUILD_UNITY: 1

      steps:
      - uses: actions/checkout@v3
        with:
          fetch-depth: 0

      - uses: actions/setup-python@v4
        with:
          python-version: '3.7'

      - name: Install
        shell: bash
        run: pip install cibuildwheel twine

      - name: Setup Ccache
        uses: hendrikmuhs/ccache-action@main
        with:
          key: ${{ github.job }}-${{ matrix.python_build }}
          save: ${{ github.ref == 'refs/heads/master' || github.repository != 'duckdb/duckdb' }}

      - name: Build
        shell: bash
        run: |
          cd tools/pythonpkg
          python setup.py sdist
          mkdir duckdb_tarball && tar xvf dist/duckdb-*.tar.gz --strip-components=1 -C duckdb_tarball
          export DISTUTILS_C_COMPILER_LAUNCHER=ccache
          # TODO: Use ccache inside container, see https://github.com/pypa/cibuildwheel/issues/1030
          cibuildwheel --output-dir wheelhouse --config-file cibw.toml duckdb_tarball

      - name: Deploy
        env:
          TWINE_USERNAME: 'hfmuehleisen'
          TWINE_PASSWORD: ${{ secrets.TWINE_PASSWORD }}
        shell: bash
        run: |
          if [[ "$GITHUB_REF" =~ ^(refs/heads/master|refs/tags/v.+)$ && "$GITHUB_REPOSITORY" = "duckdb/duckdb" ]] ; then
            twine upload --non-interactive --disable-progress-bar --skip-existing tools/pythonpkg/wheelhouse/*.whl
          fi

   win-python3:
      name: Python 3 Windows
      runs-on: windows-2019
      strategy:
       matrix:
        python_build: [cp36-*, cp37-*, cp38-*, cp39-*, cp310-*, cp311-*]
        isRelease:
          - ${{ startsWith(github.ref, 'refs/tags/v') || github.ref == 'refs/heads/master' }}
        exclude:
          - isRelease: false
            python_build: 'cp36-*'
          - isRelease: false
            python_build: 'cp37-*'
          - isRelease: false
            python_build: 'cp38-*'
          - isRelease: false
            python_build: 'cp39-*'
          - isRelease: false
            python_build: 'cp311-*'
      needs: linux-python3-9

      env:
        CIBW_BUILD: ${{ matrix.python_build}}
        SETUPTOOLS_SCM_NO_LOCAL: 'yes'
        SETUPTOOLS_USE_DISTUTILS: 'stdlib'
        TWINE_USERNAME: 'hfmuehleisen'
        DUCKDB_BUILD_UNITY: 1

      steps:
      - uses: actions/checkout@v3
        with:
          fetch-depth: 0

      - uses: actions/setup-python@v4
        with:
          python-version: '3.7'

      - name: Install
        shell: bash
        run: pip install cibuildwheel twine

      - name: Setup Ccache
        uses: hendrikmuhs/ccache-action@main
        with:
          key: ${{ github.job }}-${{ matrix.python_build }}
          save: ${{ github.ref == 'refs/heads/master' || github.repository != 'duckdb/duckdb' }}

      - name: Build
        shell: bash
        run: |
          cd tools/pythonpkg
          python setup.py sdist
          mkdir duckdb_tarball && tar xvf dist/duckdb-*.tar.gz --strip-components=1 -C duckdb_tarball
          export DISTUTILS_C_COMPILER_LAUNCHER=ccache
          # TODO: Use ccache inside container, see https://github.com/pypa/cibuildwheel/issues/1030
          cibuildwheel --output-dir wheelhouse --config-file cibw.toml duckdb_tarball

      - name: Deploy
        env:
          TWINE_USERNAME: 'hfmuehleisen'
          TWINE_PASSWORD: ${{ secrets.TWINE_PASSWORD }}
        shell: bash
        run: |
          if [[ "$GITHUB_REF" =~ ^(refs/heads/master|refs/tags/v.+)$ && "$GITHUB_REPOSITORY" = "duckdb/duckdb" ]] ; then
            twine upload --non-interactive --disable-progress-bar --skip-existing tools/pythonpkg/wheelhouse/*.whl
          fi

   linux-release-cleanup:
      if: startsWith(github.ref, 'refs/tags/v') || github.ref == 'refs/heads/master'
      name: PyPi Release Cleanup
      runs-on: ubuntu-20.04
      needs: linux-python3-9
      env:
        PYPI_PASSWORD: ${{secrets.PYPI_PASSWORD}}

      steps:
      - uses: actions/checkout@v3
        with:
          fetch-depth: 0

      - uses: actions/setup-python@v4
        with:
          python-version: '3.7'

      - name: Cleanup Releases
        shell: bash
        run: python3 scripts/pypi_cleanup.py<|MERGE_RESOLUTION|>--- conflicted
+++ resolved
@@ -97,26 +97,6 @@
 
     - uses: ./.github/actions/manylinux_2014_setup
       with:
-<<<<<<< HEAD
-        openssl: 0
-
-    - name: Version Check
-      shell: bash
-      run: |
-        cmake --version
-        ldd --version ldd
-        ls -al
-        pwd
-        echo "$USER"
-
-    - uses: ./.github/actions/build_extensions
-      with:
-        build_vcpkg_extensions: 1
-        deploy_as: linux_amd64_gcc4
-        s3_id: ${{ secrets.S3_ID }}
-        s3_key: ${{ secrets.S3_KEY }}
-        signing_pk: ${{ secrets.DUCKDB_EXTENSION_SIGNING_PK }}
-=======
          aws-cli: 1
          ninja-build: 1
          vcpkg: 1
@@ -126,14 +106,14 @@
 
     - uses: ./.github/actions/build_extensions
       with:
->>>>>>> e3bd9cc5
+        build_vcpkg_extensions: 0
+        build_out_of_tree_extensions: 0
+        signing_pk: ${{ secrets.DUCKDB_EXTENSION_SIGNING_PK }}
         treat_warn_as_error: 0
         out_of_tree_ext: 0
         run_tests: 0
         toolchain_path: ${{ env.VCPKG_ROOT }}/scripts/buildsystems/vcpkg.cmake
         python_name: python3.7
-        # Hacky way to pass openssl from vcpkg to spatial extension build: spatial should probably move to vcpkg instead
-        openssl_path: ${{ env.VCPKG_ROOT }}/installed/x64-linux
 
     - uses: actions/upload-artifact@v3
       with:
