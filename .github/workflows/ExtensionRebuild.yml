name: Out-of-tree Extension Rebuild
on:
  workflow_dispatch:
    inputs:
      extension_name:
        description: 'Extension name (e.g. postgres_scanner)'
        required: true
        type: string
      extension_repo:
        description: 'Extension git repo (e.g. https://github.com/duckdblabs/postgres_scanner)'
        required: true
        type: string
      extension_ref:
        description: 'Extension version (commit hash)'
        required: true
        type: string
      duckdb_ref:
        description: 'DuckDB version (short commit hash or vX.Y.Z tag)'
        required: true
        type: string
      use_old_extension_config:
        description: 'Use the old csv-based configuration for building extensions'
        required: true
        type: bool

jobs:
  linux-extensions-64-rebuild:
    name: Linux Extensions (64 Bit)
    runs-on: ubuntu-latest
    container: quay.io/pypa/manylinux2014_x86_64

    steps:
    - uses: actions/checkout@v3
      with:
        fetch-depth: 0

    - uses: ./.github/actions/manylinux_2014_setup
      with:
        aws-cli: 1
        ninja-build: 1
        vcpkg: 1
        openssl: 1
        ccache: 1
        ssh: 1

    - name: Checkout specific DuckDB version
      shell: bash
      run: |
        git clone https://github.com/duckdb/duckdb.git duckdb-old
        git -C duckdb-old checkout ${{ inputs.duckdb_ref }}

    - name: Override config (CMake)
      if: !use_old_extension_config
      shell: bash
      run: |
        echo -e 'duckdb_extension_load( ${{ inputs.extension_name }} GIT_URL ${{ inputs.extension_repo }} GIT_TAG ${{ inputs.extension_ref }} DONT_LINK)' > duckdb-old/.github/config/out_of_tree_extensions.cmake

    - name: Override config (CSV)
      if: use_old_extension_config
      shell: bash
      run: |
        echo -e 'name,url,commit,options\n${{ inputs.extension_name }},${{ inputs.extension_repo }},${{ inputs.extension_ref }},true' > duckdb-old/.github/config/extensions.csv

    - uses: ./.github/actions/build_extensions
      with:
        build_in_tree_extensions: 0
        build_dir: duckdb-old
        deploy_as: linux_amd64
        deploy_version: ${{ inputs.duckdb_ref }}
        run_tests: 0
        s3_id: ${{ secrets.S3_ID }}
        s3_key: ${{ secrets.S3_KEY }}
        signing_pk: ${{ secrets.DUCKDB_EXTENSION_SIGNING_PK }}
<<<<<<< HEAD
        vcpkg_target_triplet: x64-linux
=======
        toolchain_path: ${{ env.VCPKG_ROOT }}/scripts/buildsystems/vcpkg.cmake
        python_name: python3.7
        openssl_path: ${{ env.VCPKG_ROOT }}/installed/x64-linux
>>>>>>> 490ab47b

  xcode-extensions-rebuild:
    name: OSX Extensions Release
    runs-on: macos-latest
    env:
      DUCKDB_EXTENSION_SIGNING_PK: ${{ secrets.DUCKDB_EXTENSION_SIGNING_PK }}
      OSX_BUILD_UNIVERSAL: 1

    steps:
      - uses: actions/checkout@v3
        with:
          fetch-depth: 0

      - name: Checkout specific DuckDB version
        shell: bash
        run: |
          git clone https://github.com/duckdb/duckdb.git duckdb-old
          git -C duckdb-old checkout ${{ inputs.duckdb_ref }}

      - name: Override extensions.csv
        shell: bash
        run: |
          echo -e 'name,url,commit,options\n${{ inputs.extension_name }},${{ inputs.extension_repo }},${{ inputs.extension_ref }},true' > duckdb-old/.github/config/extensions.csv

      - uses: actions/setup-python@v4
        with:
          python-version: '3.7'

      - uses: ./.github/actions/build_extensions
        with:
          build_in_tree_extensions: 0
          treat_warn_as_error: 0
          build_dir: duckdb-old
          post_install: rm build/release/src/libduckdb*
          run_tests: 0
          osx_universal: 1

      - name: Deploy
        shell: bash
        env:
          AWS_ACCESS_KEY_ID: ${{secrets.S3_ID}}
          AWS_SECRET_ACCESS_KEY: ${{secrets.S3_KEY}}
          AWS_DEFAULT_REGION: us-east-1
        run: |
          pip install awscli
          cd duckdb-old
          ./scripts/extension-upload.sh osx_amd64 ${{ inputs.duckdb_ref }}
          ./scripts/extension-upload.sh osx_arm64 ${{ inputs.duckdb_ref }}

  win-extensions-64-rebuild:
   name: Windows Extensions (64-bit)
   runs-on: windows-latest
   steps:
     - uses: actions/checkout@v3
       with:
         fetch-depth: 0

     - name: Checkout specific DuckDB version
       shell: bash
       run: |
         git clone https://github.com/duckdb/duckdb.git duckdb-old
         git -C duckdb-old checkout ${{ inputs.duckdb_ref }}

     - name: Override extensions.csv
       shell: bash
       run: |
         echo -e 'name,url,commit,options\n${{ inputs.extension_name }},${{ inputs.extension_repo }},${{ inputs.extension_ref }},true' > duckdb-old/.github/config/extensions.csv

     - uses: actions/setup-python@v4
       with:
         python-version: '3.7'

     - uses: ./.github/actions/build_extensions
       with:
         build_in_tree_extensions: 0
         deploy_as: windows_amd64
         vcpkg_target_triplet: x64-windows
         deploy_version: ${{ inputs.duckdb_ref }}
         run_tests: 0
         treat_warn_as_error: 0
         build_dir: duckdb-old
         s3_id: ${{ secrets.S3_ID }}
         s3_key: ${{ secrets.S3_KEY }}
         signing_pk: ${{ secrets.DUCKDB_EXTENSION_SIGNING_PK }}


  manylinux-extensions-rebuild:
    name: DuckDB Extensions (gcc4)
    runs-on: ubuntu-latest
    container: quay.io/pypa/manylinux2014_x86_64

    steps:
    - name: Install dependencies
      shell: bash
      run: |
        yum install -y gcc gcc-c++ cmake make
        yum install -y epel-release
        yum install -y make gcc perl-core pcre-devel wget zlib-devel python3
        yum install -y https://packages.endpointdev.com/rhel/7/os/x86_64/endpoint-repo.x86_64.rpm
        yum install -y git
        yum install -y curl-devel expat-devel gettext-devel zlib-devel perl-ExtUtils-MakeMaker
    - name: Install AWS CLI
      shell: bash
      run: |
        python3 -m pip install awscli
        aws --version

    - uses: actions/checkout@v3
      with:
        fetch-depth: 0

    - name: Checkout specific DuckDB version
      shell: bash
      run: |
        git clone https://github.com/duckdb/duckdb.git duckdb-old
        git -C duckdb-old checkout ${{ inputs.duckdb_ref }}

    - name: Override extensions.csv
      shell: bash
      run: |
        echo -e 'name,url,commit,options\n${{ inputs.extension_name }},${{ inputs.extension_repo }},${{ inputs.extension_ref }},true' > duckdb-old/.github/config/extensions.csv

    - uses: ./.github/actions/build_extensions
      with:
        build_in_tree_extensions: 0
        run_tests: 0
        build_dir: duckdb-old
        deploy_as: linux_amd64_gcc4
        vcpkg_target_triplet: x64-linux
        deploy_version: ${{ inputs.duckdb_ref }}
        s3_id: ${{ secrets.S3_ID }}
        s3_key: ${{ secrets.S3_KEY }}
        signing_pk: ${{ secrets.DUCKDB_EXTENSION_SIGNING_PK }}
        treat_warn_as_error: 0<|MERGE_RESOLUTION|>--- conflicted
+++ resolved
@@ -71,13 +71,10 @@
         s3_id: ${{ secrets.S3_ID }}
         s3_key: ${{ secrets.S3_KEY }}
         signing_pk: ${{ secrets.DUCKDB_EXTENSION_SIGNING_PK }}
-<<<<<<< HEAD
-        vcpkg_target_triplet: x64-linux
-=======
         toolchain_path: ${{ env.VCPKG_ROOT }}/scripts/buildsystems/vcpkg.cmake
         python_name: python3.7
         openssl_path: ${{ env.VCPKG_ROOT }}/installed/x64-linux
->>>>>>> 490ab47b
+        vcpkg_target_triplet: x64-linux
 
   xcode-extensions-rebuild:
     name: OSX Extensions Release
