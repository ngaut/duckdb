#include "include/icu-dateadd.hpp"
#include "include/icu-datefunc.hpp"

#include "duckdb/parser/parsed_data/create_scalar_function_info.hpp"
#include "duckdb/planner/expression/bound_function_expression.hpp"
#include "duckdb/common/operator/add.hpp"
#include "duckdb/common/operator/multiply.hpp"
#include "duckdb/common/types/time.hpp"
#include "duckdb/common/types/timestamp.hpp"

namespace duckdb {

struct ICUCalendarAdd {
	template <class TA, class TB, class TR>
	static inline TR Operation(TA left, TB right, icu::Calendar *calendar) {
		throw InternalException("Unimplemented type for ICUCalendarAdd");
	}
};

struct ICUCalendarSub : public ICUDateFunc {
	template <class TA, class TB, class TR>
	static inline TR Operation(TA left, TB right, icu::Calendar *calendar) {
		throw InternalException("Unimplemented type for ICUCalendarSub");
	}
};

struct ICUCalendarAge : public ICUDateFunc {
	template <class TA, class TB, class TR>
	static inline TR Operation(TA left, TB right, icu::Calendar *calendar) {
		throw InternalException("Unimplemented type for ICUCalendarAge");
	}
};

template <>
timestamp_t ICUCalendarAdd::Operation(timestamp_t timestamp, interval_t interval, icu::Calendar *calendar) {
	int64_t millis = timestamp.value / Interval::MICROS_PER_MSEC;
	int64_t micros = timestamp.value % Interval::MICROS_PER_MSEC;

	// Manually move the µs
	micros += interval.micros % Interval::MICROS_PER_MSEC;
	if (micros >= Interval::MICROS_PER_MSEC) {
		micros -= Interval::MICROS_PER_MSEC;
		++millis;
	} else if (micros < 0) {
		micros += Interval::MICROS_PER_MSEC;
		--millis;
	}

	// Make sure the value is still in range
	date_t d;
	dtime_t t;
	auto us = MultiplyOperatorOverflowCheck::Operation<int64_t, int64_t, int64_t>(millis, Interval::MICROS_PER_MSEC);
	Timestamp::Convert(timestamp_t(us), d, t);

	// Now use the calendar to add the other parts
	UErrorCode status = U_ZERO_ERROR;
	const auto udate = UDate(millis);
	calendar->setTime(udate, status);

<<<<<<< HEAD
	const auto interval_ms = interval.micros / Interval::MICROS_PER_MSEC;
	if (interval.months < 0 || interval.days < 0 || interval.micros < 0) {
		// Add interval fields from lowest to highest (non-ragged to ragged)
		calendar->add(UCAL_MILLISECOND, interval_ms, status);
		calendar->add(UCAL_DATE, interval.days, status);
		calendar->add(UCAL_MONTH, interval.months, status);
	} else {
		// Add interval fields from highest to lowest (ragged to non-ragged)
		calendar->add(UCAL_MONTH, interval.months, status);
		calendar->add(UCAL_DATE, interval.days, status);
		calendar->add(UCAL_MILLISECOND, interval_ms, status);
	}
=======
	// Add interval fields from lowest to highest

	// Break units apart to avoid overflow
	auto remaining = interval.micros / Interval::MICROS_PER_MSEC;
	calendar->add(UCAL_MILLISECOND, remaining % Interval::MSECS_PER_SEC, status);

	remaining /= Interval::MSECS_PER_SEC;
	calendar->add(UCAL_SECOND, remaining % Interval::SECS_PER_MINUTE, status);

	remaining /= Interval::SECS_PER_MINUTE;
	calendar->add(UCAL_MINUTE, remaining % Interval::MINS_PER_HOUR, status);

	remaining /= Interval::MINS_PER_HOUR;
	calendar->add(UCAL_HOUR, remaining, status);

	calendar->add(UCAL_DATE, interval.days, status);
	calendar->add(UCAL_MONTH, interval.months, status);
>>>>>>> de0dcaeb

	return ICUDateFunc::GetTime(calendar, micros);
}

template <>
timestamp_t ICUCalendarAdd::Operation(interval_t interval, timestamp_t timestamp, icu::Calendar *calendar) {
	return Operation<timestamp_t, interval_t, timestamp_t>(timestamp, interval, calendar);
}

template <>
timestamp_t ICUCalendarSub::Operation(timestamp_t timestamp, interval_t interval, icu::Calendar *calendar) {
	const interval_t negated {-interval.months, -interval.days, -interval.micros};
	return ICUCalendarAdd::template Operation<timestamp_t, interval_t, timestamp_t>(timestamp, negated, calendar);
}

template <>
interval_t ICUCalendarSub::Operation(timestamp_t end_date, timestamp_t start_date, icu::Calendar *calendar) {
	if (start_date > end_date) {
		auto negated = Operation<timestamp_t, timestamp_t, interval_t>(start_date, end_date, calendar);
		return {-negated.months, -negated.days, -negated.micros};
	}

	auto start_micros = ICUDateFunc::SetTime(calendar, start_date);
	auto end_micros = (uint64_t)(end_date.value % Interval::MICROS_PER_MSEC);

	// Borrow 1ms from end_date if we wrap. This works because start_date <= end_date
	// and if the µs are out of order, then there must be an extra ms.
	if (start_micros > (idx_t)end_micros) {
		end_date.value -= Interval::MICROS_PER_MSEC;
		end_micros += Interval::MICROS_PER_MSEC;
	}

	//	Timestamp differences do not use months, so start with days
	interval_t result;
	result.months = 0;
	result.days = SubtractField(calendar, UCAL_DATE, end_date);

	auto hour_diff = SubtractField(calendar, UCAL_HOUR_OF_DAY, end_date);
	auto min_diff = SubtractField(calendar, UCAL_MINUTE, end_date);
	auto sec_diff = SubtractField(calendar, UCAL_SECOND, end_date);
	auto ms_diff = SubtractField(calendar, UCAL_MILLISECOND, end_date);
	auto micros_diff = ms_diff * Interval::MICROS_PER_MSEC + (end_micros - start_micros);
	result.micros = Time::FromTime(hour_diff, min_diff, sec_diff, micros_diff).micros;

	return result;
}

template <>
interval_t ICUCalendarAge::Operation(timestamp_t end_date, timestamp_t start_date, icu::Calendar *calendar) {
	if (start_date > end_date) {
		auto negated = Operation<timestamp_t, timestamp_t, interval_t>(start_date, end_date, calendar);
		return {-negated.months, -negated.days, -negated.micros};
	}

	auto start_micros = ICUDateFunc::SetTime(calendar, start_date);
	auto end_micros = (uint64_t)(end_date.value % Interval::MICROS_PER_MSEC);

	// Borrow 1ms from end_date if we wrap. This works because start_date <= end_date
	// and if the µs are out of order, then there must be an extra ms.
	if (start_micros > (idx_t)end_micros) {
		end_date.value -= Interval::MICROS_PER_MSEC;
		end_micros += Interval::MICROS_PER_MSEC;
	}

	//	Lunar calendars have uneven numbers of months, so we just diff months, not years
	interval_t result;
	result.months = SubtractField(calendar, UCAL_MONTH, end_date);
	result.days = SubtractField(calendar, UCAL_DATE, end_date);

	auto hour_diff = SubtractField(calendar, UCAL_HOUR_OF_DAY, end_date);
	auto min_diff = SubtractField(calendar, UCAL_MINUTE, end_date);
	auto sec_diff = SubtractField(calendar, UCAL_SECOND, end_date);
	auto ms_diff = SubtractField(calendar, UCAL_MILLISECOND, end_date);
	auto micros_diff = ms_diff * Interval::MICROS_PER_MSEC + (end_micros - start_micros);
	result.micros = Time::FromTime(hour_diff, min_diff, sec_diff, micros_diff).micros;

	return result;
}

struct ICUDateAdd : public ICUDateFunc {

	template <typename TA, typename TR, typename OP>
	static void ExecuteUnary(DataChunk &args, ExpressionState &state, Vector &result) {
		D_ASSERT(args.ColumnCount() == 1);

		auto &func_expr = (BoundFunctionExpression &)state.expr;
		auto &info = (BindData &)*func_expr.bind_info;
		CalendarPtr calendar(info.calendar->clone());

		auto end_date = Timestamp::GetCurrentTimestamp();
		UnaryExecutor::Execute<TA, TR>(args.data[0], result, args.size(), [&](TA start_date) {
			return OP::template Operation<timestamp_t, TA, TR>(end_date, start_date, calendar.get());
		});
	}

	template <typename TA, typename TR, typename OP>
	inline static ScalarFunction GetUnaryDateFunction(const LogicalTypeId &left_type,
	                                                  const LogicalTypeId &result_type) {
		return ScalarFunction({left_type}, result_type, ExecuteUnary<TA, TR, OP>, Bind);
	}

	template <typename TA, typename TB, typename TR, typename OP>
	static void ExecuteBinary(DataChunk &args, ExpressionState &state, Vector &result) {
		D_ASSERT(args.ColumnCount() == 2);

		auto &func_expr = (BoundFunctionExpression &)state.expr;
		auto &info = (BindData &)*func_expr.bind_info;
		CalendarPtr calendar(info.calendar->clone());

		BinaryExecutor::Execute<TA, TB, TR>(args.data[0], args.data[1], result, args.size(), [&](TA left, TB right) {
			return OP::template Operation<TA, TB, TR>(left, right, calendar.get());
		});
	}

	template <typename TA, typename TB, typename TR, typename OP>
	inline static ScalarFunction GetBinaryDateFunction(const LogicalTypeId &left_type, const LogicalTypeId &right_type,
	                                                   const LogicalTypeId &result_type) {
		return ScalarFunction({left_type, right_type}, result_type, ExecuteBinary<TA, TB, TR, OP>, Bind);
	}

	template <typename TA, typename TB, typename OP>
	static ScalarFunction GetDateAddFunction(const LogicalTypeId &left_type, const LogicalTypeId &right_type) {
		return GetBinaryDateFunction<TA, TB, timestamp_t, OP>(left_type, right_type, LogicalType::TIMESTAMP_TZ);
	}

	static void AddDateAddOperators(const string &name, ClientContext &context) {
		//	temporal + interval
		ScalarFunctionSet set(name);
		set.AddFunction(GetDateAddFunction<timestamp_t, interval_t, ICUCalendarAdd>(LogicalType::TIMESTAMP_TZ,
		                                                                            LogicalType::INTERVAL));
		set.AddFunction(GetDateAddFunction<interval_t, timestamp_t, ICUCalendarAdd>(LogicalType::INTERVAL,
		                                                                            LogicalType::TIMESTAMP_TZ));

		CreateScalarFunctionInfo func_info(set);
		auto &catalog = Catalog::GetSystemCatalog(context);
		catalog.AddFunction(context, &func_info);
	}

	template <typename TA, typename OP>
	static ScalarFunction GetUnaryAgeFunction(const LogicalTypeId &left_type) {
		return GetUnaryDateFunction<TA, interval_t, OP>(left_type, LogicalType::INTERVAL);
	}

	template <typename TA, typename TB, typename OP>
	static ScalarFunction GetBinaryAgeFunction(const LogicalTypeId &left_type, const LogicalTypeId &right_type) {
		return GetBinaryDateFunction<TA, TB, interval_t, OP>(left_type, right_type, LogicalType::INTERVAL);
	}

	static void AddDateSubOperators(const string &name, ClientContext &context) {
		//	temporal - interval
		ScalarFunctionSet set(name);
		set.AddFunction(GetDateAddFunction<timestamp_t, interval_t, ICUCalendarSub>(LogicalType::TIMESTAMP_TZ,
		                                                                            LogicalType::INTERVAL));

		//	temporal - temporal
		set.AddFunction(GetBinaryAgeFunction<timestamp_t, timestamp_t, ICUCalendarSub>(LogicalType::TIMESTAMP_TZ,
		                                                                               LogicalType::TIMESTAMP_TZ));

		CreateScalarFunctionInfo func_info(set);
		auto &catalog = Catalog::GetSystemCatalog(context);
		catalog.AddFunction(context, &func_info);
	}

	static void AddDateAgeFunctions(const string &name, ClientContext &context) {
		//	age(temporal, temporal)
		ScalarFunctionSet set(name);
		set.AddFunction(GetBinaryAgeFunction<timestamp_t, timestamp_t, ICUCalendarAge>(LogicalType::TIMESTAMP_TZ,
		                                                                               LogicalType::TIMESTAMP_TZ));
		set.AddFunction(GetUnaryAgeFunction<timestamp_t, ICUCalendarAge>(LogicalType::TIMESTAMP_TZ));

		CreateScalarFunctionInfo func_info(set);
		auto &catalog = Catalog::GetSystemCatalog(context);
		catalog.AddFunction(context, &func_info);
	}
};

void RegisterICUDateAddFunctions(ClientContext &context) {
	ICUDateAdd::AddDateAddOperators("+", context);
	ICUDateAdd::AddDateSubOperators("-", context);
	ICUDateAdd::AddDateAgeFunctions("age", context);
}

} // namespace duckdb<|MERGE_RESOLUTION|>--- conflicted
+++ resolved
@@ -57,38 +57,37 @@
 	const auto udate = UDate(millis);
 	calendar->setTime(udate, status);
 
-<<<<<<< HEAD
-	const auto interval_ms = interval.micros / Interval::MICROS_PER_MSEC;
+	// Break units apart to avoid overflow
+	auto interval_h = interval.micros / Interval::MICROS_PER_MSEC;
+
+	const auto interval_ms = interval_h % Interval::MSECS_PER_SEC;
+	interval_h /= Interval::MSECS_PER_SEC;
+
+	const auto interval_s = interval_h % Interval::SECS_PER_MINUTE;
+	interval_h /= Interval::SECS_PER_MINUTE;
+
+	const auto interval_m = interval_h % Interval::MINS_PER_HOUR;
+	interval_h /= Interval::MINS_PER_HOUR;
+
 	if (interval.months < 0 || interval.days < 0 || interval.micros < 0) {
 		// Add interval fields from lowest to highest (non-ragged to ragged)
 		calendar->add(UCAL_MILLISECOND, interval_ms, status);
+		calendar->add(UCAL_SECOND, interval_s, status);
+		calendar->add(UCAL_MINUTE, interval_m, status);
+		calendar->add(UCAL_HOUR, interval_h, status);
+
 		calendar->add(UCAL_DATE, interval.days, status);
 		calendar->add(UCAL_MONTH, interval.months, status);
 	} else {
 		// Add interval fields from highest to lowest (ragged to non-ragged)
 		calendar->add(UCAL_MONTH, interval.months, status);
 		calendar->add(UCAL_DATE, interval.days, status);
+
+		calendar->add(UCAL_HOUR, interval_h, status);
+		calendar->add(UCAL_MINUTE, interval_m, status);
+		calendar->add(UCAL_SECOND, interval_s, status);
 		calendar->add(UCAL_MILLISECOND, interval_ms, status);
 	}
-=======
-	// Add interval fields from lowest to highest
-
-	// Break units apart to avoid overflow
-	auto remaining = interval.micros / Interval::MICROS_PER_MSEC;
-	calendar->add(UCAL_MILLISECOND, remaining % Interval::MSECS_PER_SEC, status);
-
-	remaining /= Interval::MSECS_PER_SEC;
-	calendar->add(UCAL_SECOND, remaining % Interval::SECS_PER_MINUTE, status);
-
-	remaining /= Interval::SECS_PER_MINUTE;
-	calendar->add(UCAL_MINUTE, remaining % Interval::MINS_PER_HOUR, status);
-
-	remaining /= Interval::MINS_PER_HOUR;
-	calendar->add(UCAL_HOUR, remaining, status);
-
-	calendar->add(UCAL_DATE, interval.days, status);
-	calendar->add(UCAL_MONTH, interval.months, status);
->>>>>>> de0dcaeb
 
 	return ICUDateFunc::GetTime(calendar, micros);
 }
