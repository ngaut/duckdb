--- conflicted
+++ resolved
@@ -344,12 +344,8 @@
 
 ParquetWriter::ParquetWriter(FileSystem &fs, string file_name_p, vector<LogicalType> types_p, vector<string> names_p,
                              CompressionCodec::type codec, ChildFieldIDs field_ids_p,
-<<<<<<< HEAD
-                             const vector<pair<string, string>> &kv_metadata)
-=======
                              const vector<pair<string, string>> &kv_metadata,
                              shared_ptr<ParquetEncryptionConfig> encryption_config_p)
->>>>>>> 4915dd7e
     : file_name(std::move(file_name_p)), sql_types(std::move(types_p)), column_names(std::move(names_p)), codec(codec),
       field_ids(std::move(field_ids_p)), encryption_config(std::move(encryption_config_p)) {
 	// initialize the file writer
