# name: test/sql/storage/compression/string/simple.test
# description: Test dictionary compression
# group: [string]

statement ok
ATTACH '__TEST_DIR__/test_blob_new.db' AS db_v13 (STORAGE_VERSION 'v1.3.0');

<<<<<<< HEAD
statement ok
ATTACH '__TEST_DIR__/test_blob_old.db' AS db_v1 (STORAGE_VERSION 'v1.0.0');
=======
require no_latest_storage

statement ok
create type test_result as UNION(
    ok BOOL,
    err STRUCT(
        expected VARCHAR,
        actual VARCHAR
    )
);

foreach compression fsst dictionary
>>>>>>> 6a753048

foreach compression fsst dictionary dict_fsst

statement ok
USE db_v1

onlyif compression=dict_fsst
statement ok
USE db_v13

statement ok
PRAGMA force_compression='${compression}'

# simple compression with few values
statement ok
CREATE TABLE test (a VARCHAR);

statement ok
INSERT INTO test SELECT CONCAT('A-',(i%5)::VARCHAR) FROM range(0,1025) tbl(i);

statement ok
checkpoint

query I
select * from test limit 5;
----
A-0
A-1
A-2
A-3
A-4

query I
select a[3] from test limit 5;
----
0
1
2
3
4

query I
SELECT DISTINCT ON (compression)
    CASE WHEN '${compression}' = lower(compression)
        THEN True::test_result
    ELSE {
            'expected': '${compression}',
            'actual': compression
        }::test_result
    END
FROM pragma_storage_info('test') WHERE segment_type ILIKE 'VARCHAR' LIMIT 1
----
true

statement ok
DROP TABLE test;

endloop
<|MERGE_RESOLUTION|>--- conflicted
+++ resolved
@@ -5,23 +5,8 @@
 statement ok
 ATTACH '__TEST_DIR__/test_blob_new.db' AS db_v13 (STORAGE_VERSION 'v1.3.0');
 
-<<<<<<< HEAD
 statement ok
 ATTACH '__TEST_DIR__/test_blob_old.db' AS db_v1 (STORAGE_VERSION 'v1.0.0');
-=======
-require no_latest_storage
-
-statement ok
-create type test_result as UNION(
-    ok BOOL,
-    err STRUCT(
-        expected VARCHAR,
-        actual VARCHAR
-    )
-);
-
-foreach compression fsst dictionary
->>>>>>> 6a753048
 
 foreach compression fsst dictionary dict_fsst
 
