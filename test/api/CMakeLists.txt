if(NOT CLANG_TIDY)
  add_subdirectory(adbc)
endif()
add_subdirectory(capi)
add_subdirectory(udf_function)

set(TEST_API_OBJECTS
    test_api.cpp
    test_config.cpp
    test_custom_allocator.cpp
<<<<<<< HEAD
    test_extension_setting_autoload.cpp
=======
    test_instance_cache.cpp
>>>>>>> 6660e89b
    test_results.cpp
    test_reset.cpp
    test_get_table_names.cpp
    test_prepared_api.cpp
    test_table_info.cpp
    test_appender_api.cpp
    test_lifecycle_hooks.cpp
    test_pending_query.cpp
    test_plan_serialization.cpp
    test_relation_api.cpp
    test_query_profiler.cpp
    test_dbdir.cpp
    test_progress_bar.cpp
    test_uuid.cpp
    test_threads.cpp
    test_windows_header_compatibility.cpp
    test_windows_unicode_path.cpp
    test_object_cache.cpp)

if(NOT WIN32)
  set(TEST_API_OBJECTS ${TEST_API_OBJECTS} test_read_only.cpp)
endif()

if(DUCKDB_EXTENSION_TPCH_SHOULD_LINK)
  include_directories(../../extension/tpch/include)
  set(TEST_API_OBJECTS
      ${TEST_API_OBJECTS} test_tpch_with_relations.cpp
      test_tpch_with_streaming.cpp
      serialized_plans/test_plan_serialization_bwc.cpp)
endif()

add_library(test_api OBJECT ${TEST_API_OBJECTS})
set(ALL_OBJECT_FILES
    ${ALL_OBJECT_FILES} $<TARGET_OBJECTS:test_api>
    PARENT_SCOPE)<|MERGE_RESOLUTION|>--- conflicted
+++ resolved
@@ -8,11 +8,8 @@
     test_api.cpp
     test_config.cpp
     test_custom_allocator.cpp
-<<<<<<< HEAD
     test_extension_setting_autoload.cpp
-=======
     test_instance_cache.cpp
->>>>>>> 6660e89b
     test_results.cpp
     test_reset.cpp
     test_get_table_names.cpp
