--- conflicted
+++ resolved
@@ -28,22 +28,6 @@
 functions = {}
 
 # Parses the extension config files for which extension names there are to be expected
-<<<<<<< HEAD
-def parse_extension_configs():
-    ext_configs = [
-        os.path.join('..', '.github', 'config', 'out_of_tree_extensions.cmake'),
-        os.path.join('..', '.github', 'config', 'in_tree_extensions.cmake')
-    ]
-    extension_names = []
-    for file in ext_configs:
-        with open(file, 'r') as file:
-            data = file.read().replace('\n', '')
-        pattern = re.compile(r"duckdb_extension_load\s*\(\s*([A-z\_0-9]*)\s")
-        extension_names += [match.group(1) for match in pattern.finditer(data)]
-    return extension_names
-
-extension_names = parse_extension_configs()
-=======
 def parse_extension_txt():
     extensions_file = os.path.join("..", "build","extension_configuration","extensions.txt")
     with open(extensions_file) as f:
@@ -55,7 +39,6 @@
 if "jemalloc" in extension_names:
     extension_names.remove("jemalloc")
 
->>>>>>> 0e0fd210
 ext_hpp = os.path.join("..", "src","include","duckdb", "main", "extension_entries.hpp")
 get_functions_query = "select distinct function_name from duckdb_functions();"
 get_settings_query = "select distinct name from duckdb_settings();"
