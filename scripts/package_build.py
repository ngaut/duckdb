--- conflicted
+++ resolved
@@ -21,15 +21,12 @@
     includes += [os.path.join('third_party', 'jaro_winkler', 'details')]
     includes += [os.path.join('third_party', 'libpg_query')]
     includes += [os.path.join('third_party', 'libpg_query', 'include')]
-<<<<<<< HEAD
     includes += [os.path.join('third_party', 'lz4')]
     includes += [os.path.join('third_party', 'brotli', 'include')]
     includes += [os.path.join('third_party', 'brotli', 'common')]
     includes += [os.path.join('third_party', 'brotli', 'dec')]
     includes += [os.path.join('third_party', 'brotli', 'enc')]
     includes += [os.path.join('third_party', 'mbedtls')]
-=======
->>>>>>> 26fadabd
     includes += [os.path.join('third_party', 'mbedtls', 'include')]
     includes += [os.path.join('third_party', 'mbedtls', 'library')]
     includes += [os.path.join('third_party', 'miniz')]
