--- conflicted
+++ resolved
@@ -27,20 +27,12 @@
 	template <class TARGET>
 	TARGET &Cast() {
 		D_ASSERT(dynamic_cast<TARGET *>(this));
-<<<<<<< HEAD
-		return (TARGET &)*this;
-=======
 		return reinterpret_cast<TARGET &>(*this);
->>>>>>> da69aeaa
 	}
 	template <class TARGET>
 	const TARGET &Cast() const {
 		D_ASSERT(dynamic_cast<const TARGET *>(this));
-<<<<<<< HEAD
-		return (const TARGET &)*this;
-=======
 		return reinterpret_cast<const TARGET &>(*this);
->>>>>>> da69aeaa
 	}
 };
 
@@ -51,20 +43,12 @@
 	template <class TARGET>
 	TARGET &Cast() {
 		D_ASSERT(dynamic_cast<TARGET *>(this));
-<<<<<<< HEAD
-		return (TARGET &)*this;
-=======
 		return reinterpret_cast<TARGET &>(*this);
->>>>>>> da69aeaa
 	}
 	template <class TARGET>
 	const TARGET &Cast() const {
 		D_ASSERT(dynamic_cast<const TARGET *>(this));
-<<<<<<< HEAD
-		return (const TARGET &)*this;
-=======
 		return reinterpret_cast<const TARGET &>(*this);
->>>>>>> da69aeaa
 	}
 };
 
