//===----------------------------------------------------------------------===//
//                         DuckDB
//
// duckdb/function/aggregate/distributive_functions.hpp
//
//
//===----------------------------------------------------------------------===//

#pragma once

#include "duckdb/function/aggregate_function.hpp"
#include "duckdb/function/function_set.hpp"
#include "duckdb/common/types/null_value.hpp"
#include "duckdb/function/built_in_functions.hpp"

namespace duckdb {

struct CountStarFun {
	static AggregateFunction GetFunction();

	static void RegisterFunction(BuiltinFunctions &set);
};

struct CountFun {
	static AggregateFunction GetFunction();

	static void RegisterFunction(BuiltinFunctions &set);
};

struct FirstFun {
	static AggregateFunction GetFunction(const LogicalType &type);

	static void RegisterFunction(BuiltinFunctions &set);
};

<<<<<<< HEAD
struct LastFun {
	static AggregateFunction GetFunction(const LogicalType &type);
=======
struct MinFun {
	static AggregateFunction GetFunction();

	static void RegisterFunction(BuiltinFunctions &set);
};

struct MaxFun {
	static AggregateFunction GetFunction();
>>>>>>> 56a1d037

	static void RegisterFunction(BuiltinFunctions &set);
};

} // namespace duckdb<|MERGE_RESOLUTION|>--- conflicted
+++ resolved
@@ -33,10 +33,12 @@
 	static void RegisterFunction(BuiltinFunctions &set);
 };
 
-<<<<<<< HEAD
 struct LastFun {
 	static AggregateFunction GetFunction(const LogicalType &type);
-=======
+
+	static void RegisterFunction(BuiltinFunctions &set);
+};
+
 struct MinFun {
 	static AggregateFunction GetFunction();
 
@@ -45,7 +47,6 @@
 
 struct MaxFun {
 	static AggregateFunction GetFunction();
->>>>>>> 56a1d037
 
 	static void RegisterFunction(BuiltinFunctions &set);
 };
