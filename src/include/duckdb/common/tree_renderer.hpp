--- conflicted
+++ resolved
@@ -22,23 +22,9 @@
 	virtual ~TreeRenderer() {
 	}
 
-<<<<<<< HEAD
-private:
-	string ExtraInfoSeparator();
-	void RenderTopLayer(RenderTree &root, std::ostream &ss, idx_t y);
-	void RenderBoxContent(RenderTree &root, std::ostream &ss, idx_t y);
-	void RenderBottomLayer(RenderTree &root, std::ostream &ss, idx_t y);
-
-	bool CanSplitOnThisChar(char l);
-	bool IsPadding(char l);
-	string RemovePadding(string l);
-	void SplitUpExtraInfo(const case_insensitive_map_t<string> &extra_info, vector<string> &result);
-	void SplitStringBuffer(const string &source, vector<string> &result);
-=======
 public:
 	virtual void ToStream(RenderTree &root, std::ostream &ss) = 0;
 	static unique_ptr<TreeRenderer> CreateRenderer(ExplainFormat format);
->>>>>>> 19fc052e
 };
 
 } // namespace duckdb