--- conflicted
+++ resolved
@@ -4,9 +4,6 @@
         "duckdb_appender_create_ext",
         "duckdb_table_description_create_ext",
         "duckdb_table_description_get_column_name",
-<<<<<<< HEAD
-        "duckdb_param_logical_type"
-=======
         "duckdb_param_logical_type",
         "duckdb_is_null_value",
         "duckdb_create_null_value",
@@ -28,6 +25,5 @@
         "duckdb_get_timestamp_s",
         "duckdb_get_timestamp_ms",
         "duckdb_get_timestamp_ns"
->>>>>>> 44c3e83b
     ]
 }