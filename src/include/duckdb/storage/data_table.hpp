//===----------------------------------------------------------------------===//
//                         DuckDB
//
// duckdb/storage/data_table.hpp
//
//
//===----------------------------------------------------------------------===//

#pragma once

#include "duckdb/common/enums/index_type.hpp"
#include "duckdb/common/types/data_chunk.hpp"
#include "duckdb/storage/index.hpp"
#include "duckdb/storage/table_statistics.hpp"
#include "duckdb/storage/block.hpp"
#include "duckdb/storage/table/column_segment.hpp"
#include "duckdb/storage/table/persistent_segment.hpp"
#include "duckdb/transaction/local_storage.hpp"
#include "duckdb/storage/table/persistent_table_data.hpp"
#include "duckdb/storage/table/row_group.hpp"

#include "duckdb/common/atomic.hpp"
#include "duckdb/common/mutex.hpp"

namespace duckdb {
class ClientContext;
class ColumnDefinition;
class DataTable;
class RowGroup;
class StorageManager;
class TableCatalogEntry;
class Transaction;
class WriteAheadLog;
class TableDataWriter;

class TableIndexList {
public:
	//! Scan the catalog set, invoking the callback method for every entry
	template <class T>
	void Scan(T &&callback) {
		// lock the catalog set
		lock_guard<mutex> lock(indexes_lock);
		for (auto &index : indexes) {
			if (callback(*index)) {
				break;
			}
		}
	}

	void AddIndex(unique_ptr<Index> index) {
		D_ASSERT(index);
		lock_guard<mutex> lock(indexes_lock);
		indexes.push_back(move(index));
	}

	void RemoveIndex(Index *index) {
		D_ASSERT(index);
		lock_guard<mutex> lock(indexes_lock);

		for (idx_t index_idx = 0; index_idx < indexes.size(); index_idx++) {
			auto &index_entry = indexes[index_idx];
			if (index_entry.get() == index) {
				indexes.erase(indexes.begin() + index_idx);
				break;
			}
		}
	}

	bool Empty() {
		lock_guard<mutex> lock(indexes_lock);
		return indexes.empty();
	}

private:
	//! Indexes associated with the current table
	mutex indexes_lock;
	vector<unique_ptr<Index>> indexes;
};

struct DataTableInfo {
	DataTableInfo(string schema, string table) : cardinality(0), schema(move(schema)), table(move(table)) {
	}

	//! The amount of elements in the table. Note that this number signifies the amount of COMMITTED entries in the
	//! table. It can be inaccurate inside of transactions. More work is needed to properly support that.
	atomic<idx_t> cardinality;
	// schema of the table
	string schema;
	// name of the table
	string table;

	TableIndexList indexes;

	bool IsTemporary() {
		return schema == TEMP_SCHEMA;
	}
};

struct ParallelTableScanState {
	RowGroup *current_row_group;
	idx_t vector_index;
	bool transaction_local_data;
};

//! DataTable represents a physical table on disk
class DataTable {
public:
	//! Constructs a new data table from an (optional) set of persistent segments
	DataTable(DatabaseInstance &db, const string &schema, const string &table, vector<LogicalType> types,
	          unique_ptr<PersistentTableData> data = nullptr);
	//! Constructs a DataTable as a delta on an existing data table with a newly added column
	DataTable(ClientContext &context, DataTable &parent, ColumnDefinition &new_column, Expression *default_value);
	//! Constructs a DataTable as a delta on an existing data table but with one column removed
	DataTable(ClientContext &context, DataTable &parent, idx_t removed_column);
	//! Constructs a DataTable as a delta on an existing data table but with one column changed type
	DataTable(ClientContext &context, DataTable &parent, idx_t changed_idx, const LogicalType &target_type,
	          vector<column_t> bound_columns, Expression &cast_expr);

	shared_ptr<DataTableInfo> info;
	//! Types managed by data table
	vector<LogicalType> types;
	//! A reference to the database instance
	DatabaseInstance &db;

public:
	void InitializeScan(TableScanState &state, const vector<column_t> &column_ids,
	                    TableFilterSet *table_filter = nullptr);
	void InitializeScan(Transaction &transaction, TableScanState &state, const vector<column_t> &column_ids,
	                    TableFilterSet *table_filters = nullptr);

	//! Returns the maximum amount of threads that should be assigned to scan this data table
	idx_t MaxThreads(ClientContext &context);
	void InitializeParallelScan(ParallelTableScanState &state);
	bool NextParallelScan(ClientContext &context, ParallelTableScanState &state, TableScanState &scan_state,
	                      const vector<column_t> &column_ids);

	//! Scans up to STANDARD_VECTOR_SIZE elements from the table starting
	//! from offset and store them in result. Offset is incremented with how many
	//! elements were returned.
	//! Returns true if all pushed down filters were executed during data fetching
	void Scan(Transaction &transaction, DataChunk &result, TableScanState &state, vector<column_t> &column_ids);

	//! Fetch data from the specific row identifiers from the base table
	void Fetch(Transaction &transaction, DataChunk &result, vector<column_t> &column_ids, Vector &row_ids,
	           idx_t fetch_count, ColumnFetchState &state);

	//! Append a DataChunk to the table. Throws an exception if the columns don't match the tables' columns.
	void Append(TableCatalogEntry &table, ClientContext &context, DataChunk &chunk);
	//! Delete the entries with the specified row identifier from the table
	void Delete(TableCatalogEntry &table, ClientContext &context, Vector &row_ids, idx_t count);
	//! Update the entries with the specified row identifier from the table
	void Update(TableCatalogEntry &table, ClientContext &context, Vector &row_ids, const vector<column_t> &column_ids,
	            DataChunk &data);

	//! Add an index to the DataTable
	void AddIndex(unique_ptr<Index> index, vector<unique_ptr<Expression>> &expressions);

	//! Begin appending structs to this table, obtaining necessary locks, etc
	void InitializeAppend(Transaction &transaction, TableAppendState &state, idx_t append_count);
	//! Append a chunk to the table using the AppendState obtained from BeginAppend
	void Append(Transaction &transaction, DataChunk &chunk, TableAppendState &state);
	//! Commit the append
	void CommitAppend(transaction_t commit_id, idx_t row_start, idx_t count);
	//! Write a segment of the table to the WAL
	void WriteToLog(WriteAheadLog &log, idx_t row_start, idx_t count);
	//! Revert a set of appends made by the given AppendState, used to revert appends in the event of an error during
	//! commit (e.g. because of an I/O exception)
	void RevertAppend(idx_t start_row, idx_t count);
	void RevertAppendInternal(idx_t start_row, idx_t count);

	void ScanTableSegment(idx_t start_row, idx_t count, const std::function<void(DataChunk &chunk)> &function);

	//! Append a chunk with the row ids [row_start, ..., row_start + chunk.size()] to all indexes of the table, returns
	//! whether or not the append succeeded
	bool AppendToIndexes(TableAppendState &state, DataChunk &chunk, row_t row_start);
	//! Remove a chunk with the row ids [row_start, ..., row_start + chunk.size()] from all indexes of the table
	void RemoveFromIndexes(TableAppendState &state, DataChunk &chunk, row_t row_start);
	//! Remove the chunk with the specified set of row identifiers from all indexes of the table
	void RemoveFromIndexes(TableAppendState &state, DataChunk &chunk, Vector &row_identifiers);
	//! Remove the row identifiers from all the indexes of the table
	void RemoveFromIndexes(Vector &row_identifiers, idx_t count);

	void SetAsRoot() {
		this->is_root = true;
	}

	unique_ptr<BaseStatistics> GetStatistics(ClientContext &context, column_t column_id);

	//! Checkpoint the table to the specified table data writer
	BlockPointer Checkpoint(TableDataWriter &writer);
	void CommitDropTable();
	void CommitDropColumn(idx_t index);

	idx_t GetTotalRows();

	//! Appends an empty row_group to the table
	void AppendRowGroup(idx_t start_row);

private:
	//! Verify constraints with a chunk from the Append containing all columns of the table
	void VerifyAppendConstraints(TableCatalogEntry &table, DataChunk &chunk);
	//! Verify constraints with a chunk from the Update containing only the specified column_ids
	void VerifyUpdateConstraints(TableCatalogEntry &table, DataChunk &chunk, const vector<column_t> &column_ids);

	void InitializeScanWithOffset(TableScanState &state, const vector<column_t> &column_ids,
	                              TableFilterSet *table_filters, idx_t start_row, idx_t end_row);
	void InitializeScanInRowGroup(TableScanState &state, const vector<column_t> &column_ids,
	                              TableFilterSet *table_filters, RowGroup *row_group, idx_t vector_index,
	                              idx_t max_row);
	bool CheckZonemap(TableScanState &state, const vector<column_t> &column_ids, TableFilterSet *table_filters,
	                  idx_t &current_row);
	bool ScanBaseTable(Transaction &transaction, DataChunk &result, TableScanState &state);
	bool ScanCreateIndex(CreateIndexScanState &state, DataChunk &result, bool allow_pending_updates = false);

	//! The CreateIndexScan is a special scan that is used to create an index on the table, it keeps locks on the table
	void InitializeCreateIndexScan(CreateIndexScanState &state, const vector<column_t> &column_ids);
	void CreateIndexScan(CreateIndexScanState &structure, const vector<column_t> &column_ids, DataChunk &result,
	                     bool allow_pending_updates = false);

private:
	//! Lock for appending entries to the table
<<<<<<< HEAD
	std::mutex append_lock;
	//! The number of rows in the table
	idx_t total_rows;
	//! The segment trees holding the various row_groups of the table
	shared_ptr<SegmentTree> row_groups;
	//! Column statistics
	vector<unique_ptr<BaseStatistics>> column_stats;
=======
	mutex append_lock;
	//! The segment tree holding the persistent versions
	shared_ptr<SegmentTree> versions;
	//! The number of rows in the table
	atomic<idx_t> total_rows;
	//! The physical columns of the table
	vector<shared_ptr<ColumnData>> columns;
>>>>>>> 30fda3ef
	//! Whether or not the data table is the root DataTable for this table; the root DataTable is the newest version
	//! that can be appended to
	atomic<bool> is_root;
};
} // namespace duckdb<|MERGE_RESOLUTION|>--- conflicted
+++ resolved
@@ -219,23 +219,13 @@
 
 private:
 	//! Lock for appending entries to the table
-<<<<<<< HEAD
-	std::mutex append_lock;
+	mutex append_lock;
 	//! The number of rows in the table
 	idx_t total_rows;
 	//! The segment trees holding the various row_groups of the table
 	shared_ptr<SegmentTree> row_groups;
 	//! Column statistics
 	vector<unique_ptr<BaseStatistics>> column_stats;
-=======
-	mutex append_lock;
-	//! The segment tree holding the persistent versions
-	shared_ptr<SegmentTree> versions;
-	//! The number of rows in the table
-	atomic<idx_t> total_rows;
-	//! The physical columns of the table
-	vector<shared_ptr<ColumnData>> columns;
->>>>>>> 30fda3ef
 	//! Whether or not the data table is the root DataTable for this table; the root DataTable is the newest version
 	//! that can be appended to
 	atomic<bool> is_root;
