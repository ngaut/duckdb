//===----------------------------------------------------------------------===//
//                         DuckDB
//
// duckdb/execution/physical_operator.hpp
//
//
//===----------------------------------------------------------------------===//

#pragma once

#include "duckdb/catalog/catalog.hpp"
#include "duckdb/common/common.hpp"
#include "duckdb/common/enums/operator_result_type.hpp"
#include "duckdb/common/enums/physical_operator_type.hpp"
#include "duckdb/common/types/data_chunk.hpp"
#include "duckdb/execution/execution_context.hpp"
#include "duckdb/optimizer/join_order/join_node.hpp"
<<<<<<< HEAD
#include "duckdb/common/optional_idx.hpp"
=======
#include "duckdb/execution/physical_operator_states.hpp"
#include "duckdb/common/enums/order_preservation_type.hpp"
>>>>>>> c5737e4a

namespace duckdb {
class Event;
class Executor;
class PhysicalOperator;
class Pipeline;
class PipelineBuildState;
class MetaPipeline;

<<<<<<< HEAD
struct SourcePartitionInfo {
	//! The current batch index
	//! This is only set in case RequiresBatchIndex() is true, and the source has support for it (SupportsBatchIndex())
	//! Otherwise this is left on INVALID_INDEX
	//! The batch index is a globally unique, increasing index that should be used to maintain insertion order
	//! //! in conjunction with parallelism
	optional_idx batch_index;
	//! The minimum batch index that any thread is currently actively reading
	optional_idx min_batch_index;
};

// LCOV_EXCL_START
class OperatorState {
public:
	virtual ~OperatorState() {
	}

	virtual void Finalize(PhysicalOperator *op, ExecutionContext &context) {
	}
};

class GlobalOperatorState {
public:
	virtual ~GlobalOperatorState() {
	}
};

class GlobalSinkState {
public:
	GlobalSinkState() : state(SinkFinalizeType::READY) {
	}
	virtual ~GlobalSinkState() {
	}

	SinkFinalizeType state;
};

class LocalSinkState {
public:
	virtual ~LocalSinkState() {
	}

	//! Source partition info
	SourcePartitionInfo partition_info;
};

class GlobalSourceState {
public:
	virtual ~GlobalSourceState() {
	}

	virtual idx_t MaxThreads() {
		return 1;
	}
};

class LocalSourceState {
public:
	virtual ~LocalSourceState() {
	}
};

// LCOV_EXCL_STOP

=======
>>>>>>> c5737e4a
//! PhysicalOperator is the base class of the physical operators present in the
//! execution plan
class PhysicalOperator {
public:
	PhysicalOperator(PhysicalOperatorType type, vector<LogicalType> types, idx_t estimated_cardinality)
	    : type(type), types(std::move(types)), estimated_cardinality(estimated_cardinality) {
		estimated_props = make_uniq<EstimatedProperties>(estimated_cardinality, 0);
	}

	virtual ~PhysicalOperator() {
	}

	//! The physical operator type
	PhysicalOperatorType type;
	//! The set of children of the operator
	vector<unique_ptr<PhysicalOperator>> children;
	//! The types returned by this physical operator
	vector<LogicalType> types;
	//! The estimated cardinality of this physical operator
	idx_t estimated_cardinality;
	unique_ptr<EstimatedProperties> estimated_props;

	//! The global sink state of this operator
	unique_ptr<GlobalSinkState> sink_state;
	//! The global state of this operator
	unique_ptr<GlobalOperatorState> op_state;
	//! Lock for (re)setting any of the operator states
	mutex lock;

public:
	virtual string GetName() const;
	virtual string ParamsToString() const {
		return "";
	}
	virtual string ToString() const;
	void Print() const;
	virtual vector<const_reference<PhysicalOperator>> GetChildren() const;

	//! Return a vector of the types that will be returned by this operator
	const vector<LogicalType> &GetTypes() const {
		return types;
	}

	virtual bool Equals(const PhysicalOperator &other) const {
		return false;
	}

	virtual void Verify();

public:
	// Operator interface
	virtual unique_ptr<OperatorState> GetOperatorState(ExecutionContext &context) const;
	virtual unique_ptr<GlobalOperatorState> GetGlobalOperatorState(ClientContext &context) const;
	virtual OperatorResultType Execute(ExecutionContext &context, DataChunk &input, DataChunk &chunk,
	                                   GlobalOperatorState &gstate, OperatorState &state) const;
	virtual OperatorFinalizeResultType FinalExecute(ExecutionContext &context, DataChunk &chunk,
	                                                GlobalOperatorState &gstate, OperatorState &state) const;

	virtual bool ParallelOperator() const {
		return false;
	}

	virtual bool RequiresFinalExecute() const {
		return false;
	}

	//! The influence the operator has on order (insertion order means no influence)
	virtual OrderPreservationType OperatorOrder() const {
		return OrderPreservationType::INSERTION_ORDER;
	}

public:
	// Source interface
	virtual unique_ptr<LocalSourceState> GetLocalSourceState(ExecutionContext &context,
	                                                         GlobalSourceState &gstate) const;
	virtual unique_ptr<GlobalSourceState> GetGlobalSourceState(ClientContext &context) const;
	virtual void GetData(ExecutionContext &context, DataChunk &chunk, GlobalSourceState &gstate,
	                     LocalSourceState &lstate) const;
	virtual idx_t GetBatchIndex(ExecutionContext &context, DataChunk &chunk, GlobalSourceState &gstate,
	                            LocalSourceState &lstate) const;

	virtual bool IsSource() const {
		return false;
	}

	virtual bool ParallelSource() const {
		return false;
	}

	virtual bool SupportsBatchIndex() const {
		return false;
	}

	//! The type of order emitted by the operator (as a source)
	virtual OrderPreservationType SourceOrder() const {
		return OrderPreservationType::INSERTION_ORDER;
	}

	//! Returns the current progress percentage, or a negative value if progress bars are not supported
	virtual double GetProgress(ClientContext &context, GlobalSourceState &gstate) const;

public:
	// Sink interface

	//! The sink method is called constantly with new input, as long as new input is available. Note that this method
	//! CAN be called in parallel, proper locking is needed when accessing data inside the GlobalSinkState.
	virtual SinkResultType Sink(ExecutionContext &context, GlobalSinkState &gstate, LocalSinkState &lstate,
	                            DataChunk &input) const;
	// The combine is called when a single thread has completed execution of its part of the pipeline, it is the final
	// time that a specific LocalSinkState is accessible. This method can be called in parallel while other Sink() or
	// Combine() calls are active on the same GlobalSinkState.
	virtual void Combine(ExecutionContext &context, GlobalSinkState &gstate, LocalSinkState &lstate) const;
	//! The finalize is called when ALL threads are finished execution. It is called only once per pipeline, and is
	//! entirely single threaded.
	//! If Finalize returns SinkResultType::FINISHED, the sink is marked as finished
	virtual SinkFinalizeType Finalize(Pipeline &pipeline, Event &event, ClientContext &context,
	                                  GlobalSinkState &gstate) const;

	virtual unique_ptr<LocalSinkState> GetLocalSinkState(ExecutionContext &context) const;
	virtual unique_ptr<GlobalSinkState> GetGlobalSinkState(ClientContext &context) const;

	//! The maximum amount of memory the operator should use per thread.
	static idx_t GetMaxThreadMemory(ClientContext &context);

	virtual bool IsSink() const {
		return false;
	}

	virtual bool ParallelSink() const {
		return false;
	}

	virtual bool RequiresBatchIndex() const {
		return false;
	}

	//! Whether or not the sink operator depends on the order of the input chunks
	//! If this is set to true, we cannot do things like caching intermediate vectors
	virtual bool SinkOrderDependent() const {
		return false;
	}

public:
	// Pipeline construction
	virtual vector<const_reference<PhysicalOperator>> GetSources() const;
	bool AllSourcesSupportBatchIndex() const;

	virtual void BuildPipelines(Pipeline &current, MetaPipeline &meta_pipeline);

public:
	template <class TARGET>
	TARGET &Cast() {
		if (TARGET::TYPE != PhysicalOperatorType::INVALID && type != TARGET::TYPE) {
			throw InternalException("Failed to cast physical operator to type - physical operator type mismatch");
		}
		return (TARGET &)*this;
	}

	template <class TARGET>
	const TARGET &Cast() const {
		if (TARGET::TYPE != PhysicalOperatorType::INVALID && type != TARGET::TYPE) {
			throw InternalException("Failed to cast physical operator to type - physical operator type mismatch");
		}
		return (const TARGET &)*this;
	}
};

//! Contains state for the CachingPhysicalOperator
class CachingOperatorState : public OperatorState {
public:
	~CachingOperatorState() override {
	}

	void Finalize(const PhysicalOperator &op, ExecutionContext &context) override {
	}

	unique_ptr<DataChunk> cached_chunk;
	bool initialized = false;
	//! Whether or not the chunk can be cached
	bool can_cache_chunk = false;
};

//! Base class that caches output from child Operator class. Note that Operators inheriting from this class should also
//! inherit their state class from the CachingOperatorState.
class CachingPhysicalOperator : public PhysicalOperator {
public:
	static constexpr const idx_t CACHE_THRESHOLD = 64;
	CachingPhysicalOperator(PhysicalOperatorType type, vector<LogicalType> types, idx_t estimated_cardinality);

	bool caching_supported;

public:
	OperatorResultType Execute(ExecutionContext &context, DataChunk &input, DataChunk &chunk,
	                           GlobalOperatorState &gstate, OperatorState &state) const final;
	OperatorFinalizeResultType FinalExecute(ExecutionContext &context, DataChunk &chunk, GlobalOperatorState &gstate,
	                                        OperatorState &state) const final;

	bool RequiresFinalExecute() const final {
		return caching_supported;
	}

protected:
	//! Child classes need to implement the ExecuteInternal method instead of the Execute
	virtual OperatorResultType ExecuteInternal(ExecutionContext &context, DataChunk &input, DataChunk &chunk,
	                                           GlobalOperatorState &gstate, OperatorState &state) const = 0;

private:
	bool CanCacheType(const LogicalType &type);
};

} // namespace duckdb<|MERGE_RESOLUTION|>--- conflicted
+++ resolved
@@ -15,12 +15,9 @@
 #include "duckdb/common/types/data_chunk.hpp"
 #include "duckdb/execution/execution_context.hpp"
 #include "duckdb/optimizer/join_order/join_node.hpp"
-<<<<<<< HEAD
 #include "duckdb/common/optional_idx.hpp"
-=======
 #include "duckdb/execution/physical_operator_states.hpp"
 #include "duckdb/common/enums/order_preservation_type.hpp"
->>>>>>> c5737e4a
 
 namespace duckdb {
 class Event;
@@ -30,73 +27,6 @@
 class PipelineBuildState;
 class MetaPipeline;
 
-<<<<<<< HEAD
-struct SourcePartitionInfo {
-	//! The current batch index
-	//! This is only set in case RequiresBatchIndex() is true, and the source has support for it (SupportsBatchIndex())
-	//! Otherwise this is left on INVALID_INDEX
-	//! The batch index is a globally unique, increasing index that should be used to maintain insertion order
-	//! //! in conjunction with parallelism
-	optional_idx batch_index;
-	//! The minimum batch index that any thread is currently actively reading
-	optional_idx min_batch_index;
-};
-
-// LCOV_EXCL_START
-class OperatorState {
-public:
-	virtual ~OperatorState() {
-	}
-
-	virtual void Finalize(PhysicalOperator *op, ExecutionContext &context) {
-	}
-};
-
-class GlobalOperatorState {
-public:
-	virtual ~GlobalOperatorState() {
-	}
-};
-
-class GlobalSinkState {
-public:
-	GlobalSinkState() : state(SinkFinalizeType::READY) {
-	}
-	virtual ~GlobalSinkState() {
-	}
-
-	SinkFinalizeType state;
-};
-
-class LocalSinkState {
-public:
-	virtual ~LocalSinkState() {
-	}
-
-	//! Source partition info
-	SourcePartitionInfo partition_info;
-};
-
-class GlobalSourceState {
-public:
-	virtual ~GlobalSourceState() {
-	}
-
-	virtual idx_t MaxThreads() {
-		return 1;
-	}
-};
-
-class LocalSourceState {
-public:
-	virtual ~LocalSourceState() {
-	}
-};
-
-// LCOV_EXCL_STOP
-
-=======
->>>>>>> c5737e4a
 //! PhysicalOperator is the base class of the physical operators present in the
 //! execution plan
 class PhysicalOperator {
