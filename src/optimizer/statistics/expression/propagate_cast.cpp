--- conflicted
+++ resolved
@@ -14,17 +14,11 @@
 		// overflow in cast: bailout
 		return nullptr;
 	}
-<<<<<<< HEAD
-	auto stats = make_uniq<NumericStatistics>(target, std::move(min), std::move(max), input.stats_type);
-	stats->CopyBase(*input_p);
-	return std::move(stats);
-=======
 	auto result = NumericStats::CreateEmpty(target);
 	result.CopyBase(input);
 	NumericStats::SetMin(result, min);
 	NumericStats::SetMax(result, max);
 	return result.ToUnique();
->>>>>>> 4be6bdb5
 }
 
 static unique_ptr<BaseStatistics> StatisticsNumericCastSwitch(const BaseStatistics &input, const LogicalType &target) {
@@ -63,11 +57,7 @@
 		return nullptr;
 	}
 	if (cast.try_cast && result_stats) {
-<<<<<<< HEAD
-		result_stats->validity_stats = make_uniq<ValidityStatistics>(true, true);
-=======
 		result_stats->Set(StatsInfo::CAN_HAVE_NULL_VALUES);
->>>>>>> 4be6bdb5
 	}
 	return result_stats;
 }
