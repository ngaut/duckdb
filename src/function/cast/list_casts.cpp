--- conflicted
+++ resolved
@@ -163,10 +163,6 @@
 	} else {
 		source.Flatten(count);
 		result.SetVectorType(VectorType::FLAT_VECTOR);
-<<<<<<< HEAD
-		FlatVector::SetValidity(result, FlatVector::Validity(source));
-=======
->>>>>>> 4915dd7e
 
 		auto child_type = ArrayType::GetChildType(result.GetType());
 		auto &source_cc = ListVector::GetEntry(source);
@@ -190,17 +186,6 @@
 		for (idx_t i = 0; i < count; i++) {
 			// If the list is null, set the entire array to null
 			if (FlatVector::IsNull(source, i)) {
-<<<<<<< HEAD
-				for (idx_t array_elem = 0; array_elem < array_size; array_elem++) {
-					FlatVector::SetNull(payload_vector, i * array_size + array_elem, true);
-					// just select whatever, it won't be used anyway
-					sel.set_index(i * array_size + array_elem, i * array_size + array_elem);
-				}
-				continue;
-			}
-
-			if (ldata[i].length != array_size) {
-=======
 				FlatVector::SetNull(result, i, true);
 				for (idx_t array_elem = 0; array_elem < array_size; array_elem++) {
 					FlatVector::SetNull(payload_vector, i * array_size + array_elem, true);
@@ -208,7 +193,6 @@
 					sel.set_index(i * array_size + array_elem, 0);
 				}
 			} else if (ldata[i].length != array_size) {
->>>>>>> 4915dd7e
 				if (all_lengths_match) {
 					// Cant cast to array, list size mismatch
 					all_lengths_match = false;
@@ -217,12 +201,6 @@
 					HandleCastError::AssignError(msg, parameters.error_message);
 				}
 				FlatVector::SetNull(result, i, true);
-<<<<<<< HEAD
-			}
-			// Set the selection vector to point to the correct offsets
-			for (idx_t array_elem = 0; array_elem < array_size; array_elem++) {
-				sel.set_index(i * array_size + array_elem, ldata[i].offset + array_elem);
-=======
 				for (idx_t array_elem = 0; array_elem < array_size; array_elem++) {
 					FlatVector::SetNull(payload_vector, i * array_size + array_elem, true);
 					// just select the first value, it won't be used anyway
@@ -233,7 +211,6 @@
 				for (idx_t array_elem = 0; array_elem < array_size; array_elem++) {
 					sel.set_index(i * array_size + array_elem, ldata[i].offset + array_elem);
 				}
->>>>>>> 4915dd7e
 			}
 		}
 
