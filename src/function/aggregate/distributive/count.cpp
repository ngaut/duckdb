#include "duckdb/common/exception.hpp"
#include "duckdb/common/vector_operations/vector_operations.hpp"
#include "duckdb/function/aggregate/distributive_functions.hpp"
#include "duckdb/planner/expression/bound_aggregate_expression.hpp"

namespace duckdb {

struct BaseCountFunction {
	template <class STATE>
	static void Initialize(STATE &state) {
		state = 0;
	}

	template <class STATE, class OP>
	static void Combine(const STATE &source, STATE &target, AggregateInputData &) {
		target += source;
	}

	template <class T, class STATE>
	static void Finalize(STATE &state, T &target, AggregateFinalizeData &finalize_data) {
		target = state;
	}
};

struct CountStarFunction : public BaseCountFunction {
	template <class STATE, class OP>
	static void Operation(STATE &state, AggregateInputData &, idx_t idx) {
		state += 1;
	}

	template <class STATE, class OP>
	static void ConstantOperation(STATE &state, AggregateInputData &, idx_t count) {
		state += count;
	}

	template <typename RESULT_TYPE>
<<<<<<< HEAD
	static void Window(Vector inputs[], const ValidityMask &filter_mask, AggregateInputData &aggr_input_data,
	                   idx_t input_count, data_ptr_t state, const vector<FrameBounds> &frames, Vector &result,
	                   idx_t rid) {
		D_ASSERT(input_count == 0);
=======
	static void Window(AggregateInputData &aggr_input_data, const WindowPartitionInput &partition, const_data_ptr_t,
	                   data_ptr_t l_state, const SubFrames &frames, Vector &result, idx_t rid) {
		D_ASSERT(partition.input_count == 0);
>>>>>>> dd779a4c

		auto data = FlatVector::GetData<RESULT_TYPE>(result);
		RESULT_TYPE total = 0;
		for (const auto &frame : frames) {
			const auto begin = frame.start;
			const auto end = frame.end;

			// Slice to any filtered rows
<<<<<<< HEAD
			if (filter_mask.AllValid()) {
=======
			if (partition.filter_mask.AllValid()) {
>>>>>>> dd779a4c
				total += end - begin;
				continue;
			}
			for (auto i = begin; i < end; ++i) {
<<<<<<< HEAD
				total += filter_mask.RowIsValid(i);
=======
				total += partition.filter_mask.RowIsValid(i);
>>>>>>> dd779a4c
			}
		}
		data[rid] = total;
	}
};

struct CountFunction : public BaseCountFunction {
	using STATE = int64_t;

	static void Operation(STATE &state) {
		state += 1;
	}

	static void ConstantOperation(STATE &state, idx_t count) {
		state += count;
	}

	static bool IgnoreNull() {
		return true;
	}

	static inline void CountFlatLoop(STATE **__restrict states, ValidityMask &mask, idx_t count) {
		if (!mask.AllValid()) {
			idx_t base_idx = 0;
			auto entry_count = ValidityMask::EntryCount(count);
			for (idx_t entry_idx = 0; entry_idx < entry_count; entry_idx++) {
				auto validity_entry = mask.GetValidityEntry(entry_idx);
				idx_t next = MinValue<idx_t>(base_idx + ValidityMask::BITS_PER_VALUE, count);
				if (ValidityMask::AllValid(validity_entry)) {
					// all valid: perform operation
					for (; base_idx < next; base_idx++) {
						CountFunction::Operation(*states[base_idx]);
					}
				} else if (ValidityMask::NoneValid(validity_entry)) {
					// nothing valid: skip all
					base_idx = next;
					continue;
				} else {
					// partially valid: need to check individual elements for validity
					idx_t start = base_idx;
					for (; base_idx < next; base_idx++) {
						if (ValidityMask::RowIsValid(validity_entry, base_idx - start)) {
							CountFunction::Operation(*states[base_idx]);
						}
					}
				}
			}
		} else {
			for (idx_t i = 0; i < count; i++) {
				CountFunction::Operation(*states[i]);
			}
		}
	}

	static inline void CountScatterLoop(STATE **__restrict states, const SelectionVector &isel,
	                                    const SelectionVector &ssel, ValidityMask &mask, idx_t count) {
		if (!mask.AllValid()) {
			// potential NULL values
			for (idx_t i = 0; i < count; i++) {
				auto idx = isel.get_index(i);
				auto sidx = ssel.get_index(i);
				if (mask.RowIsValid(idx)) {
					CountFunction::Operation(*states[sidx]);
				}
			}
		} else {
			// quick path: no NULL values
			for (idx_t i = 0; i < count; i++) {
				auto sidx = ssel.get_index(i);
				CountFunction::Operation(*states[sidx]);
			}
		}
	}

	static void CountScatter(Vector inputs[], AggregateInputData &aggr_input_data, idx_t input_count, Vector &states,
	                         idx_t count) {
		auto &input = inputs[0];
		if (input.GetVectorType() == VectorType::FLAT_VECTOR && states.GetVectorType() == VectorType::FLAT_VECTOR) {
			auto sdata = FlatVector::GetData<STATE *>(states);
			CountFlatLoop(sdata, FlatVector::Validity(input), count);
		} else {
			UnifiedVectorFormat idata, sdata;
			input.ToUnifiedFormat(count, idata);
			states.ToUnifiedFormat(count, sdata);
			CountScatterLoop(reinterpret_cast<STATE **>(sdata.data), *idata.sel, *sdata.sel, idata.validity, count);
		}
	}

	static inline void CountFlatUpdateLoop(STATE &result, ValidityMask &mask, idx_t count) {
		idx_t base_idx = 0;
		auto entry_count = ValidityMask::EntryCount(count);
		for (idx_t entry_idx = 0; entry_idx < entry_count; entry_idx++) {
			auto validity_entry = mask.GetValidityEntry(entry_idx);
			idx_t next = MinValue<idx_t>(base_idx + ValidityMask::BITS_PER_VALUE, count);
			if (ValidityMask::AllValid(validity_entry)) {
				// all valid
				result += next - base_idx;
				base_idx = next;
			} else if (ValidityMask::NoneValid(validity_entry)) {
				// nothing valid: skip all
				base_idx = next;
				continue;
			} else {
				// partially valid: need to check individual elements for validity
				idx_t start = base_idx;
				for (; base_idx < next; base_idx++) {
					if (ValidityMask::RowIsValid(validity_entry, base_idx - start)) {
						result++;
					}
				}
			}
		}
	}

	static inline void CountUpdateLoop(STATE &result, ValidityMask &mask, idx_t count,
	                                   const SelectionVector &sel_vector) {
		if (mask.AllValid()) {
			// no NULL values
			result += count;
			return;
		}
		for (idx_t i = 0; i < count; i++) {
			auto idx = sel_vector.get_index(i);
			if (mask.RowIsValid(idx)) {
				result++;
			}
		}
	}

	static void CountUpdate(Vector inputs[], AggregateInputData &, idx_t input_count, data_ptr_t state_p, idx_t count) {
		auto &input = inputs[0];
		auto &result = *reinterpret_cast<STATE *>(state_p);
		switch (input.GetVectorType()) {
		case VectorType::CONSTANT_VECTOR: {
			if (!ConstantVector::IsNull(input)) {
				// if the constant is not null increment the state
				result += count;
			}
			break;
		}
		case VectorType::FLAT_VECTOR: {
			CountFlatUpdateLoop(result, FlatVector::Validity(input), count);
			break;
		}
		case VectorType::SEQUENCE_VECTOR: {
			// sequence vectors cannot have NULL values
			result += count;
			break;
		}
		default: {
			UnifiedVectorFormat idata;
			input.ToUnifiedFormat(count, idata);
			CountUpdateLoop(result, idata.validity, count, *idata.sel);
			break;
		}
		}
	}
};

AggregateFunction CountFun::GetFunction() {
	AggregateFunction fun({LogicalType(LogicalTypeId::ANY)}, LogicalType::BIGINT, AggregateFunction::StateSize<int64_t>,
	                      AggregateFunction::StateInitialize<int64_t, CountFunction>, CountFunction::CountScatter,
	                      AggregateFunction::StateCombine<int64_t, CountFunction>,
	                      AggregateFunction::StateFinalize<int64_t, int64_t, CountFunction>,
	                      FunctionNullHandling::SPECIAL_HANDLING, CountFunction::CountUpdate);
	fun.name = "count";
	fun.order_dependent = AggregateOrderDependent::NOT_ORDER_DEPENDENT;
	return fun;
}

AggregateFunction CountStarFun::GetFunction() {
	auto fun = AggregateFunction::NullaryAggregate<int64_t, int64_t, CountStarFunction>(LogicalType::BIGINT);
	fun.name = "count_star";
	fun.null_handling = FunctionNullHandling::SPECIAL_HANDLING;
	fun.window = CountStarFunction::Window<int64_t>;
	return fun;
}

unique_ptr<BaseStatistics> CountPropagateStats(ClientContext &context, BoundAggregateExpression &expr,
                                               AggregateStatisticsInput &input) {
	if (!expr.IsDistinct() && !input.child_stats[0].CanHaveNull()) {
		// count on a column without null values: use count star
		expr.function = CountStarFun::GetFunction();
		expr.function.name = "count_star";
		expr.children.clear();
	}
	return nullptr;
}

void CountFun::RegisterFunction(BuiltinFunctions &set) {
	AggregateFunction count_function = CountFun::GetFunction();
	count_function.statistics = CountPropagateStats;
	AggregateFunctionSet count("count");
	count.AddFunction(count_function);
	// the count function can also be called without arguments
	count_function.arguments.clear();
	count_function.statistics = nullptr;
	count_function.window = CountStarFunction::Window<int64_t>;
	count.AddFunction(count_function);
	set.AddFunction(count);
}

void CountStarFun::RegisterFunction(BuiltinFunctions &set) {
	AggregateFunctionSet count("count_star");
	count.AddFunction(CountStarFun::GetFunction());
	set.AddFunction(count);
}

} // namespace duckdb<|MERGE_RESOLUTION|>--- conflicted
+++ resolved
@@ -34,16 +34,9 @@
 	}
 
 	template <typename RESULT_TYPE>
-<<<<<<< HEAD
-	static void Window(Vector inputs[], const ValidityMask &filter_mask, AggregateInputData &aggr_input_data,
-	                   idx_t input_count, data_ptr_t state, const vector<FrameBounds> &frames, Vector &result,
-	                   idx_t rid) {
-		D_ASSERT(input_count == 0);
-=======
 	static void Window(AggregateInputData &aggr_input_data, const WindowPartitionInput &partition, const_data_ptr_t,
 	                   data_ptr_t l_state, const SubFrames &frames, Vector &result, idx_t rid) {
 		D_ASSERT(partition.input_count == 0);
->>>>>>> dd779a4c
 
 		auto data = FlatVector::GetData<RESULT_TYPE>(result);
 		RESULT_TYPE total = 0;
@@ -52,20 +45,12 @@
 			const auto end = frame.end;
 
 			// Slice to any filtered rows
-<<<<<<< HEAD
-			if (filter_mask.AllValid()) {
-=======
 			if (partition.filter_mask.AllValid()) {
->>>>>>> dd779a4c
 				total += end - begin;
 				continue;
 			}
 			for (auto i = begin; i < end; ++i) {
-<<<<<<< HEAD
-				total += filter_mask.RowIsValid(i);
-=======
 				total += partition.filter_mask.RowIsValid(i);
->>>>>>> dd779a4c
 			}
 		}
 		data[rid] = total;
