--- conflicted
+++ resolved
@@ -43,8 +43,6 @@
 struct QuantileIncluded {
 	inline explicit QuantileIncluded(const ValidityMask &fmask_p, const ValidityMask &dmask_p, idx_t bias_p)
 	    : fmask(fmask_p), dmask(dmask_p), bias(bias_p) {
-<<<<<<< HEAD
-=======
 	}
 
 	inline bool operator()(const idx_t &idx) const {
@@ -58,6 +56,518 @@
 	const ValidityMask &fmask;
 	const ValidityMask &dmask;
 	const idx_t bias;
+};
+
+void ReuseIndexes(idx_t *index, const FrameBounds &frame, const FrameBounds &prev) {
+	idx_t j = 0;
+
+	//  Copy overlapping indices
+	for (idx_t p = 0; p < (prev.end - prev.start); ++p) {
+		auto idx = index[p];
+
+		//  Shift down into any hole
+		if (j != p) {
+			index[j] = idx;
+		}
+
+		//  Skip overlapping values
+		if (frame.start <= idx && idx < frame.end) {
+			++j;
+		}
+	}
+
+	//  Insert new indices
+	if (j > 0) {
+		// Overlap: append the new ends
+		for (auto f = frame.start; f < prev.start; ++f, ++j) {
+			index[j] = f;
+		}
+		for (auto f = prev.end; f < frame.end; ++f, ++j) {
+			index[j] = f;
+		}
+	} else {
+		//  No overlap: overwrite with new values
+		for (auto f = frame.start; f < frame.end; ++f, ++j) {
+			index[j] = f;
+		}
+	}
+}
+
+template <class INPUT_TYPE>
+struct IndirectLess {
+	inline explicit IndirectLess(const INPUT_TYPE *inputs_p) : inputs(inputs_p) {
+	}
+
+	inline bool operator()(const idx_t &lhi, const idx_t &rhi) const {
+		return inputs[lhi] < inputs[rhi];
+	}
+
+	const INPUT_TYPE *inputs;
+};
+
+struct CastInterpolation {
+
+	template <class INPUT_TYPE, class TARGET_TYPE>
+	static inline TARGET_TYPE Cast(const INPUT_TYPE &src, Vector &result) {
+		return Cast::Operation<INPUT_TYPE, TARGET_TYPE>(src);
+	}
+	template <typename TARGET_TYPE>
+	static inline TARGET_TYPE Interpolate(const TARGET_TYPE &lo, const double d, const TARGET_TYPE &hi) {
+		const auto delta = hi - lo;
+		return lo + delta * d;
+	}
+};
+
+template <>
+interval_t CastInterpolation::Cast(const dtime_t &src, Vector &result) {
+	return {0, 0, src.micros};
+}
+
+template <>
+double CastInterpolation::Interpolate(const double &lo, const double d, const double &hi) {
+	return lo * (1.0 - d) + hi * d;
+}
+
+template <>
+dtime_t CastInterpolation::Interpolate(const dtime_t &lo, const double d, const dtime_t &hi) {
+	return dtime_t(std::llround(lo.micros * (1.0 - d) + hi.micros * d));
+}
+
+template <>
+timestamp_t CastInterpolation::Interpolate(const timestamp_t &lo, const double d, const timestamp_t &hi) {
+	return timestamp_t(std::llround(lo.value * (1.0 - d) + hi.value * d));
+}
+
+template <>
+hugeint_t CastInterpolation::Interpolate(const hugeint_t &lo, const double d, const hugeint_t &hi) {
+	const hugeint_t delta = hi - lo;
+	return lo + MultiplyByDouble(delta, d);
+}
+
+template <>
+interval_t CastInterpolation::Interpolate(const interval_t &lo, const double d, const interval_t &hi) {
+	const interval_t delta = hi - lo;
+	return lo + MultiplyByDouble(delta, d);
+}
+
+template <>
+string_t CastInterpolation::Cast(const std::string &src, Vector &result) {
+	return StringVector::AddString(result, src);
+}
+
+template <>
+string_t CastInterpolation::Cast(const string_t &src, Vector &result) {
+	return StringVector::AddString(result, src);
+}
+
+// Direct access
+template <typename T>
+struct QuantileDirect {
+	using INPUT_TYPE = T;
+	using RESULT_TYPE = T;
+
+	inline const INPUT_TYPE &operator()(const INPUT_TYPE &x) const {
+		return x;
+	}
+};
+
+// Indirect access
+template <typename T>
+struct QuantileIndirect {
+	using INPUT_TYPE = idx_t;
+	using RESULT_TYPE = T;
+	const RESULT_TYPE *data;
+
+	explicit QuantileIndirect(const RESULT_TYPE *data_p) : data(data_p) {
+	}
+
+	inline RESULT_TYPE operator()(const idx_t &input) const {
+		return data[input];
+	}
+};
+
+// Composed access
+template <typename OUTER, typename INNER>
+struct QuantileComposed {
+	using INPUT_TYPE = typename INNER::INPUT_TYPE;
+	using RESULT_TYPE = typename OUTER::RESULT_TYPE;
+
+	const OUTER &outer;
+	const INNER &inner;
+
+	explicit QuantileComposed(const OUTER &outer_p, const INNER &inner_p) : outer(outer_p), inner(inner_p) {
+	}
+
+	inline RESULT_TYPE operator()(const idx_t &input) const {
+		return outer(inner(input));
+	}
+};
+
+// Accessed comparison
+template <typename ACCESSOR>
+struct QuantileCompare {
+	using INPUT_TYPE = typename ACCESSOR::INPUT_TYPE;
+	const ACCESSOR &accessor;
+	const bool desc;
+	explicit QuantileCompare(const ACCESSOR &accessor_p, bool desc_p) : accessor(accessor_p), desc(desc_p) {
+	}
+
+	inline bool operator()(const INPUT_TYPE &lhs, const INPUT_TYPE &rhs) const {
+		const auto lval = accessor(lhs);
+		const auto rval = accessor(rhs);
+
+		return desc ? (rval < lval) : (lval < rval);
+	}
+};
+
+//	Avoid using naked Values in inner loops...
+struct QuantileValue {
+	explicit QuantileValue(const Value &v) : val(v), dbl(v.GetValue<double>()) {
+		const auto &type = val.type();
+		switch (type.id()) {
+		case LogicalTypeId::DECIMAL: {
+			integral = IntegralValue::Get(v);
+			scaling = Hugeint::POWERS_OF_TEN[DecimalType::GetScale(type)];
+			break;
+		}
+		default:
+			break;
+		}
+	}
+
+	Value val;
+
+	//	DOUBLE
+	double dbl;
+
+	//	DECIMAL
+	hugeint_t integral;
+	hugeint_t scaling;
+};
+
+bool operator==(const QuantileValue &x, const QuantileValue &y) {
+	return x.val == y.val;
+}
+
+// Continuous interpolation
+template <bool DISCRETE>
+struct Interpolator {
+	Interpolator(const QuantileValue &q, const idx_t n_p, const bool desc_p)
+	    : desc(desc_p), RN((double)(n_p - 1) * q.dbl), FRN(floor(RN)), CRN(ceil(RN)), begin(0), end(n_p) {
+	}
+
+	template <class INPUT_TYPE, class TARGET_TYPE, typename ACCESSOR = QuantileDirect<INPUT_TYPE>>
+	TARGET_TYPE Interpolate(INPUT_TYPE lidx, INPUT_TYPE hidx, Vector &result, const ACCESSOR &accessor) const {
+		using ACCESS_TYPE = typename ACCESSOR::RESULT_TYPE;
+		if (lidx == hidx) {
+			return CastInterpolation::Cast<ACCESS_TYPE, TARGET_TYPE>(accessor(lidx), result);
+		} else {
+			auto lo = CastInterpolation::Cast<ACCESS_TYPE, TARGET_TYPE>(accessor(lidx), result);
+			auto hi = CastInterpolation::Cast<ACCESS_TYPE, TARGET_TYPE>(accessor(hidx), result);
+			return CastInterpolation::Interpolate<TARGET_TYPE>(lo, RN - FRN, hi);
+		}
+	}
+
+	template <class INPUT_TYPE, class TARGET_TYPE, typename ACCESSOR = QuantileDirect<INPUT_TYPE>>
+	TARGET_TYPE Operation(INPUT_TYPE *v_t, Vector &result, const ACCESSOR &accessor = ACCESSOR()) const {
+		using ACCESS_TYPE = typename ACCESSOR::RESULT_TYPE;
+		QuantileCompare<ACCESSOR> comp(accessor, desc);
+		if (CRN == FRN) {
+			std::nth_element(v_t + begin, v_t + FRN, v_t + end, comp);
+			return CastInterpolation::Cast<ACCESS_TYPE, TARGET_TYPE>(accessor(v_t[FRN]), result);
+		} else {
+			std::nth_element(v_t + begin, v_t + FRN, v_t + end, comp);
+			std::nth_element(v_t + FRN, v_t + CRN, v_t + end, comp);
+			auto lo = CastInterpolation::Cast<ACCESS_TYPE, TARGET_TYPE>(accessor(v_t[FRN]), result);
+			auto hi = CastInterpolation::Cast<ACCESS_TYPE, TARGET_TYPE>(accessor(v_t[CRN]), result);
+			return CastInterpolation::Interpolate<TARGET_TYPE>(lo, RN - FRN, hi);
+		}
+	}
+
+	template <class INPUT_TYPE, class TARGET_TYPE>
+	inline TARGET_TYPE Extract(const INPUT_TYPE **dest, Vector &result) const {
+		if (CRN == FRN) {
+			return CastInterpolation::Cast<INPUT_TYPE, TARGET_TYPE>(*dest[0], result);
+		} else {
+			auto lo = CastInterpolation::Cast<INPUT_TYPE, TARGET_TYPE>(*dest[0], result);
+			auto hi = CastInterpolation::Cast<INPUT_TYPE, TARGET_TYPE>(*dest[1], result);
+			return CastInterpolation::Interpolate<TARGET_TYPE>(lo, RN - FRN, hi);
+		}
+	}
+
+	const bool desc;
+	const double RN;
+	const idx_t FRN;
+	const idx_t CRN;
+
+	idx_t begin;
+	idx_t end;
+};
+
+// Discrete "interpolation"
+template <>
+struct Interpolator<true> {
+	static inline idx_t Index(const QuantileValue &q, const idx_t n) {
+		idx_t floored;
+		switch (q.val.type().id()) {
+		case LogicalTypeId::DECIMAL: {
+			//	Integer arithmetic for accuracy
+			const auto integral = q.integral;
+			const auto scaling = q.scaling;
+			const auto scaled_q = DecimalMultiplyOverflowCheck::Operation<hugeint_t, hugeint_t, hugeint_t>(n, integral);
+			const auto scaled_n = DecimalMultiplyOverflowCheck::Operation<hugeint_t, hugeint_t, hugeint_t>(n, scaling);
+			floored = Cast::Operation<hugeint_t, idx_t>((scaled_n - scaled_q) / scaling);
+			break;
+		}
+		default:
+			const auto scaled_q = (double)(n * q.dbl);
+			floored = floor(n - scaled_q);
+			break;
+		}
+
+		return MaxValue<idx_t>(1, n - floored) - 1;
+	}
+
+	Interpolator(const QuantileValue &q, const idx_t n_p, bool desc_p)
+	    : desc(desc_p), FRN(Index(q, n_p)), CRN(FRN), begin(0), end(n_p) {
+	}
+
+	template <class INPUT_TYPE, class TARGET_TYPE, typename ACCESSOR = QuantileDirect<INPUT_TYPE>>
+	TARGET_TYPE Interpolate(INPUT_TYPE lidx, INPUT_TYPE hidx, Vector &result, const ACCESSOR &accessor) const {
+		using ACCESS_TYPE = typename ACCESSOR::RESULT_TYPE;
+		return CastInterpolation::Cast<ACCESS_TYPE, TARGET_TYPE>(accessor(lidx), result);
+	}
+
+	template <class INPUT_TYPE, class TARGET_TYPE, typename ACCESSOR = QuantileDirect<INPUT_TYPE>>
+	TARGET_TYPE Operation(INPUT_TYPE *v_t, Vector &result, const ACCESSOR &accessor = ACCESSOR()) const {
+		using ACCESS_TYPE = typename ACCESSOR::RESULT_TYPE;
+		QuantileCompare<ACCESSOR> comp(accessor, desc);
+		std::nth_element(v_t + begin, v_t + FRN, v_t + end, comp);
+		return CastInterpolation::Cast<ACCESS_TYPE, TARGET_TYPE>(accessor(v_t[FRN]), result);
+	}
+
+	template <class INPUT_TYPE, class TARGET_TYPE>
+	TARGET_TYPE Extract(const INPUT_TYPE **dest, Vector &result) const {
+		return CastInterpolation::Cast<INPUT_TYPE, TARGET_TYPE>(*dest[0], result);
+	}
+
+	const bool desc;
+	const idx_t FRN;
+	const idx_t CRN;
+
+	idx_t begin;
+	idx_t end;
+};
+
+template <typename T>
+static inline T QuantileAbs(const T &t) {
+	return AbsOperator::Operation<T, T>(t);
+}
+
+template <>
+inline Value QuantileAbs(const Value &v) {
+	const auto &type = v.type();
+	switch (type.id()) {
+	case LogicalTypeId::DECIMAL: {
+		const auto integral = IntegralValue::Get(v);
+		const auto width = DecimalType::GetWidth(type);
+		const auto scale = DecimalType::GetScale(type);
+		switch (type.InternalType()) {
+		case PhysicalType::INT16:
+			return Value::DECIMAL(QuantileAbs<int16_t>(Cast::Operation<hugeint_t, int16_t>(integral)), width, scale);
+		case PhysicalType::INT32:
+			return Value::DECIMAL(QuantileAbs<int32_t>(Cast::Operation<hugeint_t, int32_t>(integral)), width, scale);
+		case PhysicalType::INT64:
+			return Value::DECIMAL(QuantileAbs<int64_t>(Cast::Operation<hugeint_t, int64_t>(integral)), width, scale);
+		case PhysicalType::INT128:
+			return Value::DECIMAL(QuantileAbs<hugeint_t>(integral), width, scale);
+		default:
+			throw InternalException("Unknown DECIMAL type");
+		}
+	}
+	default:
+		return Value::DOUBLE(QuantileAbs<double>(v.GetValue<double>()));
+	}
+}
+
+struct QuantileBindData : public FunctionData {
+	QuantileBindData() {
+	}
+
+	explicit QuantileBindData(const Value &quantile_p)
+	    : quantiles(1, QuantileValue(QuantileAbs(quantile_p))), order(1, 0), desc(quantile_p < 0) {
+	}
+
+	explicit QuantileBindData(const vector<Value> &quantiles_p) {
+		vector<Value> normalised;
+		size_t pos = 0;
+		size_t neg = 0;
+		for (idx_t i = 0; i < quantiles_p.size(); ++i) {
+			const auto &q = quantiles_p[i];
+			pos += (q > 0);
+			neg += (q < 0);
+			normalised.emplace_back(QuantileAbs(q));
+			order.push_back(i);
+		}
+		if (pos && neg) {
+			throw BinderException("QUANTILE parameters must have consistent signs");
+		}
+		desc = (neg > 0);
+
+		IndirectLess<Value> lt(normalised.data());
+		std::sort(order.begin(), order.end(), lt);
+
+		for (const auto &q : normalised) {
+			quantiles.emplace_back(QuantileValue(q));
+		}
+	}
+
+	QuantileBindData(const QuantileBindData &other) : order(other.order), desc(other.desc) {
+		for (const auto &q : other.quantiles) {
+			quantiles.emplace_back(q);
+		}
+	}
+
+	unique_ptr<FunctionData> Copy() const override {
+		return make_uniq<QuantileBindData>(*this);
+	}
+
+	bool Equals(const FunctionData &other_p) const override {
+		auto &other = other_p.Cast<QuantileBindData>();
+		return desc == other.desc && quantiles == other.quantiles && order == other.order;
+	}
+
+	static void Serialize(Serializer &serializer, const optional_ptr<FunctionData> bind_data_p,
+	                      const AggregateFunction &function) {
+		auto &bind_data = bind_data_p->Cast<QuantileBindData>();
+		vector<Value> raw;
+		for (const auto &q : bind_data.quantiles) {
+			raw.emplace_back(q.val);
+		}
+		serializer.WriteProperty(100, "quantiles", raw);
+		serializer.WriteProperty(101, "order", bind_data.order);
+		serializer.WriteProperty(102, "desc", bind_data.desc);
+	}
+
+	static unique_ptr<FunctionData> Deserialize(Deserializer &deserializer, AggregateFunction &function) {
+		auto result = make_uniq<QuantileBindData>();
+		vector<Value> raw;
+		deserializer.ReadProperty(100, "quantiles", raw);
+		deserializer.ReadProperty(101, "order", result->order);
+		deserializer.ReadProperty(102, "desc", result->desc);
+		for (const auto &r : raw) {
+			result->quantiles.emplace_back(QuantileValue(r));
+		}
+		return std::move(result);
+	}
+
+	static void SerializeDecimal(Serializer &serializer, const optional_ptr<FunctionData> bind_data_p,
+	                             const AggregateFunction &function) {
+		throw NotImplementedException("FIXME: serializing quantiles with decimals is not supported right now");
+	}
+
+	vector<QuantileValue> quantiles;
+	vector<idx_t> order;
+	bool desc;
+};
+
+template <typename IDX>
+struct QuantileSortTree : public MergeSortTree<IDX, IDX> {
+
+	using BaseTree = MergeSortTree<IDX, IDX>;
+	using Elements = typename BaseTree::Elements;
+
+	explicit QuantileSortTree(Elements &&lowest_level) : BaseTree(std::move(lowest_level)) {
+	}
+
+	template <class INPUT_TYPE>
+	static unique_ptr<QuantileSortTree> WindowInit(const INPUT_TYPE *data, AggregateInputData &aggr_input_data,
+	                                               const ValidityMask &data_mask, const ValidityMask &filter_mask,
+	                                               idx_t count) {
+		//	Build the indirection array
+		using ElementType = typename QuantileSortTree::ElementType;
+		vector<ElementType> sorted(count);
+		if (filter_mask.AllValid() && data_mask.AllValid()) {
+			std::iota(sorted.begin(), sorted.end(), 0);
+		} else {
+			size_t valid = 0;
+			QuantileIncluded included(filter_mask, data_mask, 0);
+			for (ElementType i = 0; i < count; ++i) {
+				if (included(i)) {
+					sorted[valid++] = i;
+				}
+			}
+			sorted.resize(valid);
+		}
+
+		//	Sort it
+		auto &bind_data = aggr_input_data.bind_data->Cast<QuantileBindData>();
+		using Accessor = QuantileIndirect<INPUT_TYPE>;
+		Accessor indirect(data);
+		QuantileCompare<Accessor> cmp(indirect, bind_data.desc);
+		std::sort(sorted.begin(), sorted.end(), cmp);
+
+		return make_uniq<QuantileSortTree>(std::move(sorted));
+	}
+
+	template <typename INPUT_TYPE, typename RESULT_TYPE, bool DISCRETE>
+	RESULT_TYPE WindowScalar(const INPUT_TYPE *data, const FrameBounds &frame, const idx_t n, Vector &result,
+	                         const QuantileValue &q) const {
+		D_ASSERT(n > 0);
+
+		//	Find the interpolated indicies within the frame
+		Interpolator<DISCRETE> interp(q, n, false);
+		const auto lo_idx = BaseTree::SelectNth(frame, interp.FRN);
+		const auto lo_data = BaseTree::NthElement(lo_idx);
+		auto hi_idx = lo_idx;
+		auto hi_data = lo_data;
+		if (interp.CRN != interp.FRN) {
+			hi_idx = BaseTree::SelectNth(frame, interp.CRN);
+			hi_data = BaseTree::NthElement(hi_idx);
+		}
+
+		//	Interpolate indirectly
+		using ID = QuantileIndirect<INPUT_TYPE>;
+		ID indirect(data);
+		return interp.template Interpolate<idx_t, RESULT_TYPE, ID>(lo_data, hi_data, result, indirect);
+	}
+
+	template <typename INPUT_TYPE, typename CHILD_TYPE, bool DISCRETE>
+	void WindowList(const INPUT_TYPE *data, const FrameBounds &frame, const idx_t n, Vector &list, const idx_t lidx,
+	                const QuantileBindData &bind_data) const {
+		D_ASSERT(n > 0);
+
+		// Result is a constant LIST<CHILD_TYPE> with a fixed length
+		auto ldata = FlatVector::GetData<list_entry_t>(list);
+		auto &lentry = ldata[lidx];
+		lentry.offset = ListVector::GetListSize(list);
+		lentry.length = bind_data.quantiles.size();
+
+		ListVector::Reserve(list, lentry.offset + lentry.length);
+		ListVector::SetListSize(list, lentry.offset + lentry.length);
+		auto &result = ListVector::GetEntry(list);
+		auto rdata = FlatVector::GetData<CHILD_TYPE>(result);
+
+		using ID = QuantileIndirect<INPUT_TYPE>;
+		ID indirect(data);
+		for (const auto &q : bind_data.order) {
+			const auto &quantile = bind_data.quantiles[q];
+			Interpolator<DISCRETE> interp(quantile, n, false);
+
+			const auto lo_idx = BaseTree::SelectNth(frame, interp.FRN);
+			const auto lo_data = BaseTree::NthElement(lo_idx);
+			auto hi_idx = lo_idx;
+			auto hi_data = lo_data;
+			if (interp.CRN != interp.FRN) {
+				hi_idx = BaseTree::SelectNth(frame, interp.CRN);
+				hi_data = BaseTree::NthElement(hi_idx);
+			}
+
+			//	Interpolate indirectly
+			rdata[lentry.offset + q] =
+			    interp.template Interpolate<idx_t, CHILD_TYPE, ID>(lo_data, hi_data, result, indirect);
+		}
+	}
 };
 
 template <class T>
@@ -71,19 +581,25 @@
 struct QuantileState {
 	using SaveType = SAVE_TYPE;
 	using InputType = INPUT_TYPE;
+
+	// Regular aggregation
+	vector<SaveType> v;
+
+	// Windowed Quantile merge sort trees
+	using QuantileSortTree32 = QuantileSortTree<uint32_t>;
+	using QuantileSortTree64 = QuantileSortTree<uint64_t>;
+	unique_ptr<QuantileSortTree32> qst32;
+	unique_ptr<QuantileSortTree64> qst64;
+
+	// Windowed Quantile skip lists
 	using PointerType = const InputType *;
 	using SkipListType = duckdb_skiplistlib::skip_list::HeadNode<PointerType, PointerLess<PointerType>>;
-
-	// Regular aggregation
-	vector<SaveType> v;
-
-	// Windowed Quantile indirection
-	vector<idx_t> w;
+	FrameBounds prev;
+	unique_ptr<SkipListType> s;
+	mutable vector<PointerType> dest;
+
+	// Windowed MAD indirection
 	idx_t pos;
-	unique_ptr<SkipListType> s;
-	vector<PointerType> dest;
-
-	// Windowed MAD indirection
 	vector<idx_t> m;
 
 	QuantileState() : pos(0) {
@@ -94,8 +610,8 @@
 
 	inline void SetPos(size_t pos_p) {
 		pos = pos_p;
-		if (pos >= w.size()) {
-			w.resize(pos);
+		if (pos >= m.size()) {
+			m.resize(pos);
 		}
 	}
 
@@ -105,11 +621,9 @@
 			s = make_uniq<SkipListType>();
 		}
 		return *s;
->>>>>>> 2372d1c0
-	}
-
-	const SkipListType &Window(const INPUT_TYPE *data, const FrameBounds &frame, const FrameBounds &prev,
-	                           const QuantileIncluded &included) {
+	}
+
+	void UpdateSkip(const INPUT_TYPE *data, const FrameBounds &frame, const QuantileIncluded &included) {
 		//	No overlap, or no data
 		if (!s || prev.end <= frame.start || frame.end <= prev.start) {
 			auto &skip = GetSkipList(true);
@@ -143,582 +657,9 @@
 				}
 			}
 		}
-
-		return *s;
-	}
-};
-
-void ReuseIndexes(idx_t *index, const FrameBounds &frame, const FrameBounds &prev) {
-	idx_t j = 0;
-
-	//  Copy overlapping indices
-	for (idx_t p = 0; p < (prev.end - prev.start); ++p) {
-		auto idx = index[p];
-
-		//  Shift down into any hole
-		if (j != p) {
-			index[j] = idx;
-		}
-
-		//  Skip overlapping values
-		if (frame.start <= idx && idx < frame.end) {
-			++j;
-		}
-	}
-
-	//  Insert new indices
-	if (j > 0) {
-		// Overlap: append the new ends
-		for (auto f = frame.start; f < prev.start; ++f, ++j) {
-			index[j] = f;
-		}
-		for (auto f = prev.end; f < frame.end; ++f, ++j) {
-			index[j] = f;
-		}
-	} else {
-		//  No overlap: overwrite with new values
-		for (auto f = frame.start; f < frame.end; ++f, ++j) {
-			index[j] = f;
-		}
-	}
-}
-
-template <class INPUT_TYPE>
-static inline int CanReplace(const idx_t *index, const INPUT_TYPE *fdata, const idx_t j, const idx_t k0, const idx_t k1,
-                             const QuantileIncluded &validity) {
-	D_ASSERT(index);
-
-	// NULLs sort to the end, so if we have inserted a NULL,
-	// it must be past the end of the quantile to be replaceable.
-	// Note that the quantile values are never NULL.
-	const auto ij = index[j];
-	if (!validity(ij)) {
-		return k1 < j ? 1 : 0;
-	}
-
-	auto curr = fdata[ij];
-	if (k1 < j) {
-		auto hi = fdata[index[k0]];
-		return hi < curr ? 1 : 0;
-	} else if (j < k0) {
-		auto lo = fdata[index[k1]];
-		return curr < lo ? -1 : 0;
-	}
-
-	return 0;
-}
-
-template <class INPUT_TYPE>
-struct IndirectLess {
-	inline explicit IndirectLess(const INPUT_TYPE *inputs_p) : inputs(inputs_p) {
-	}
-
-	inline bool operator()(const idx_t &lhi, const idx_t &rhi) const {
-		return inputs[lhi] < inputs[rhi];
-	}
-
-	const INPUT_TYPE *inputs;
-};
-
-struct CastInterpolation {
-
-	template <class INPUT_TYPE, class TARGET_TYPE>
-	static inline TARGET_TYPE Cast(const INPUT_TYPE &src, Vector &result) {
-		return Cast::Operation<INPUT_TYPE, TARGET_TYPE>(src);
-	}
-	template <typename TARGET_TYPE>
-	static inline TARGET_TYPE Interpolate(const TARGET_TYPE &lo, const double d, const TARGET_TYPE &hi) {
-		const auto delta = hi - lo;
-		return lo + delta * d;
-	}
-};
-
-template <>
-interval_t CastInterpolation::Cast(const dtime_t &src, Vector &result) {
-	return {0, 0, src.micros};
-}
-
-template <>
-double CastInterpolation::Interpolate(const double &lo, const double d, const double &hi) {
-	return lo * (1.0 - d) + hi * d;
-}
-
-template <>
-dtime_t CastInterpolation::Interpolate(const dtime_t &lo, const double d, const dtime_t &hi) {
-	return dtime_t(std::llround(lo.micros * (1.0 - d) + hi.micros * d));
-}
-
-template <>
-timestamp_t CastInterpolation::Interpolate(const timestamp_t &lo, const double d, const timestamp_t &hi) {
-	return timestamp_t(std::llround(lo.value * (1.0 - d) + hi.value * d));
-}
-
-template <>
-hugeint_t CastInterpolation::Interpolate(const hugeint_t &lo, const double d, const hugeint_t &hi) {
-	const hugeint_t delta = hi - lo;
-	return lo + MultiplyByDouble(delta, d);
-}
-
-template <>
-interval_t CastInterpolation::Interpolate(const interval_t &lo, const double d, const interval_t &hi) {
-	const interval_t delta = hi - lo;
-	return lo + MultiplyByDouble(delta, d);
-}
-
-template <>
-string_t CastInterpolation::Cast(const std::string &src, Vector &result) {
-	return StringVector::AddString(result, src);
-}
-
-template <>
-string_t CastInterpolation::Cast(const string_t &src, Vector &result) {
-	return StringVector::AddString(result, src);
-}
-
-// Direct access
-template <typename T>
-struct QuantileDirect {
-	using INPUT_TYPE = T;
-	using RESULT_TYPE = T;
-
-	inline const INPUT_TYPE &operator()(const INPUT_TYPE &x) const {
-		return x;
-	}
-};
-
-// Indirect access
-template <typename T>
-struct QuantileIndirect {
-	using INPUT_TYPE = idx_t;
-	using RESULT_TYPE = T;
-	const RESULT_TYPE *data;
-
-	explicit QuantileIndirect(const RESULT_TYPE *data_p) : data(data_p) {
-	}
-
-	inline RESULT_TYPE operator()(const idx_t &input) const {
-		return data[input];
-	}
-};
-
-// Composed access
-template <typename OUTER, typename INNER>
-struct QuantileComposed {
-	using INPUT_TYPE = typename INNER::INPUT_TYPE;
-	using RESULT_TYPE = typename OUTER::RESULT_TYPE;
-
-	const OUTER &outer;
-	const INNER &inner;
-
-	explicit QuantileComposed(const OUTER &outer_p, const INNER &inner_p) : outer(outer_p), inner(inner_p) {
-	}
-
-	inline RESULT_TYPE operator()(const idx_t &input) const {
-		return outer(inner(input));
-	}
-};
-
-// Accessed comparison
-template <typename ACCESSOR>
-struct QuantileCompare {
-	using INPUT_TYPE = typename ACCESSOR::INPUT_TYPE;
-	const ACCESSOR &accessor;
-	const bool desc;
-	explicit QuantileCompare(const ACCESSOR &accessor_p, bool desc_p) : accessor(accessor_p), desc(desc_p) {
-	}
-
-	inline bool operator()(const INPUT_TYPE &lhs, const INPUT_TYPE &rhs) const {
-		const auto lval = accessor(lhs);
-		const auto rval = accessor(rhs);
-
-		return desc ? (rval < lval) : (lval < rval);
-	}
-};
-
-//	Avoid using naked Values in inner loops...
-struct QuantileValue {
-	explicit QuantileValue(const Value &v) : val(v), dbl(v.GetValue<double>()) {
-		const auto &type = val.type();
-		switch (type.id()) {
-		case LogicalTypeId::DECIMAL: {
-			integral = IntegralValue::Get(v);
-			scaling = Hugeint::POWERS_OF_TEN[DecimalType::GetScale(type)];
-			break;
-		}
-		default:
-			break;
-		}
-	}
-
-	Value val;
-
-	//	DOUBLE
-	double dbl;
-
-	//	DECIMAL
-	hugeint_t integral;
-	hugeint_t scaling;
-};
-
-bool operator==(const QuantileValue &x, const QuantileValue &y) {
-	return x.val == y.val;
-}
-
-// Continuous interpolation
-template <bool DISCRETE>
-struct Interpolator {
-	Interpolator(const QuantileValue &q, const idx_t n_p, const bool desc_p)
-	    : desc(desc_p), RN((double)(n_p - 1) * q.dbl), FRN(floor(RN)), CRN(ceil(RN)), begin(0), end(n_p) {
-	}
-
-	template <class INPUT_TYPE, class TARGET_TYPE, typename ACCESSOR = QuantileDirect<INPUT_TYPE>>
-	TARGET_TYPE Interpolate(INPUT_TYPE lidx, INPUT_TYPE hidx, Vector &result, const ACCESSOR &accessor) const {
-		using ACCESS_TYPE = typename ACCESSOR::RESULT_TYPE;
-		if (lidx == hidx) {
-			return CastInterpolation::Cast<ACCESS_TYPE, TARGET_TYPE>(accessor(lidx), result);
-		} else {
-			auto lo = CastInterpolation::Cast<ACCESS_TYPE, TARGET_TYPE>(accessor(lidx), result);
-			auto hi = CastInterpolation::Cast<ACCESS_TYPE, TARGET_TYPE>(accessor(hidx), result);
-			return CastInterpolation::Interpolate<TARGET_TYPE>(lo, RN - FRN, hi);
-		}
-	}
-
-	template <class INPUT_TYPE, class TARGET_TYPE, typename ACCESSOR = QuantileDirect<INPUT_TYPE>>
-	TARGET_TYPE Operation(INPUT_TYPE *v_t, Vector &result, const ACCESSOR &accessor = ACCESSOR()) const {
-		using ACCESS_TYPE = typename ACCESSOR::RESULT_TYPE;
-		QuantileCompare<ACCESSOR> comp(accessor, desc);
-		if (CRN == FRN) {
-			std::nth_element(v_t + begin, v_t + FRN, v_t + end, comp);
-			return CastInterpolation::Cast<ACCESS_TYPE, TARGET_TYPE>(accessor(v_t[FRN]), result);
-		} else {
-			std::nth_element(v_t + begin, v_t + FRN, v_t + end, comp);
-			std::nth_element(v_t + FRN, v_t + CRN, v_t + end, comp);
-			auto lo = CastInterpolation::Cast<ACCESS_TYPE, TARGET_TYPE>(accessor(v_t[FRN]), result);
-			auto hi = CastInterpolation::Cast<ACCESS_TYPE, TARGET_TYPE>(accessor(v_t[CRN]), result);
-			return CastInterpolation::Interpolate<TARGET_TYPE>(lo, RN - FRN, hi);
-		}
-	}
-
-	template <class INPUT_TYPE, class TARGET_TYPE>
-	inline TARGET_TYPE Extract(const INPUT_TYPE **dest, Vector &result) const {
-		if (CRN == FRN) {
-			return CastInterpolation::Cast<INPUT_TYPE, TARGET_TYPE>(*dest[0], result);
-		} else {
-			auto lo = CastInterpolation::Cast<INPUT_TYPE, TARGET_TYPE>(*dest[0], result);
-			auto hi = CastInterpolation::Cast<INPUT_TYPE, TARGET_TYPE>(*dest[1], result);
-			return CastInterpolation::Interpolate<TARGET_TYPE>(lo, RN - FRN, hi);
-		}
-	}
-
-	const bool desc;
-	const double RN;
-	const idx_t FRN;
-	const idx_t CRN;
-
-	idx_t begin;
-	idx_t end;
-};
-
-// Discrete "interpolation"
-template <>
-struct Interpolator<true> {
-	static inline idx_t Index(const QuantileValue &q, const idx_t n) {
-		idx_t floored;
-		switch (q.val.type().id()) {
-		case LogicalTypeId::DECIMAL: {
-			//	Integer arithmetic for accuracy
-			const auto integral = q.integral;
-			const auto scaling = q.scaling;
-			const auto scaled_q = DecimalMultiplyOverflowCheck::Operation<hugeint_t, hugeint_t, hugeint_t>(n, integral);
-			const auto scaled_n = DecimalMultiplyOverflowCheck::Operation<hugeint_t, hugeint_t, hugeint_t>(n, scaling);
-			floored = Cast::Operation<hugeint_t, idx_t>((scaled_n - scaled_q) / scaling);
-			break;
-		}
-		default:
-			const auto scaled_q = (double)(n * q.dbl);
-			floored = floor(n - scaled_q);
-			break;
-		}
-
-		return MaxValue<idx_t>(1, n - floored) - 1;
-	}
-
-	Interpolator(const QuantileValue &q, const idx_t n_p, bool desc_p)
-	    : desc(desc_p), FRN(Index(q, n_p)), CRN(FRN), begin(0), end(n_p) {
-	}
-
-	template <class INPUT_TYPE, class TARGET_TYPE, typename ACCESSOR = QuantileDirect<INPUT_TYPE>>
-	TARGET_TYPE Interpolate(INPUT_TYPE lidx, INPUT_TYPE hidx, Vector &result, const ACCESSOR &accessor) const {
-		using ACCESS_TYPE = typename ACCESSOR::RESULT_TYPE;
-		return CastInterpolation::Cast<ACCESS_TYPE, TARGET_TYPE>(accessor(lidx), result);
-	}
-
-	template <class INPUT_TYPE, class TARGET_TYPE, typename ACCESSOR = QuantileDirect<INPUT_TYPE>>
-	TARGET_TYPE Operation(INPUT_TYPE *v_t, Vector &result, const ACCESSOR &accessor = ACCESSOR()) const {
-		using ACCESS_TYPE = typename ACCESSOR::RESULT_TYPE;
-		QuantileCompare<ACCESSOR> comp(accessor, desc);
-		std::nth_element(v_t + begin, v_t + FRN, v_t + end, comp);
-		return CastInterpolation::Cast<ACCESS_TYPE, TARGET_TYPE>(accessor(v_t[FRN]), result);
-	}
-
-	template <class INPUT_TYPE, class TARGET_TYPE>
-	TARGET_TYPE Extract(const INPUT_TYPE **dest, Vector &result) const {
-		return CastInterpolation::Cast<INPUT_TYPE, TARGET_TYPE>(*dest[0], result);
-	}
-
-	const bool desc;
-	const idx_t FRN;
-	const idx_t CRN;
-
-	idx_t begin;
-	idx_t end;
-};
-
-template <typename T>
-static inline T QuantileAbs(const T &t) {
-	return AbsOperator::Operation<T, T>(t);
-}
-
-template <>
-inline Value QuantileAbs(const Value &v) {
-	const auto &type = v.type();
-	switch (type.id()) {
-	case LogicalTypeId::DECIMAL: {
-		const auto integral = IntegralValue::Get(v);
-		const auto width = DecimalType::GetWidth(type);
-		const auto scale = DecimalType::GetScale(type);
-		switch (type.InternalType()) {
-		case PhysicalType::INT16:
-			return Value::DECIMAL(QuantileAbs<int16_t>(Cast::Operation<hugeint_t, int16_t>(integral)), width, scale);
-		case PhysicalType::INT32:
-			return Value::DECIMAL(QuantileAbs<int32_t>(Cast::Operation<hugeint_t, int32_t>(integral)), width, scale);
-		case PhysicalType::INT64:
-			return Value::DECIMAL(QuantileAbs<int64_t>(Cast::Operation<hugeint_t, int64_t>(integral)), width, scale);
-		case PhysicalType::INT128:
-			return Value::DECIMAL(QuantileAbs<hugeint_t>(integral), width, scale);
-		default:
-			throw InternalException("Unknown DECIMAL type");
-		}
-	}
-	default:
-		return Value::DOUBLE(QuantileAbs<double>(v.GetValue<double>()));
-	}
-}
-
-struct QuantileBindData : public FunctionData {
-	QuantileBindData() {
-	}
-
-	explicit QuantileBindData(const Value &quantile_p)
-	    : quantiles(1, QuantileValue(QuantileAbs(quantile_p))), order(1, 0), desc(quantile_p < 0) {
-	}
-
-	explicit QuantileBindData(const vector<Value> &quantiles_p) {
-		vector<Value> normalised;
-		size_t pos = 0;
-		size_t neg = 0;
-		for (idx_t i = 0; i < quantiles_p.size(); ++i) {
-			const auto &q = quantiles_p[i];
-			pos += (q > 0);
-			neg += (q < 0);
-			normalised.emplace_back(QuantileAbs(q));
-			order.push_back(i);
-		}
-		if (pos && neg) {
-			throw BinderException("QUANTILE parameters must have consistent signs");
-		}
-		desc = (neg > 0);
-
-		IndirectLess<Value> lt(normalised.data());
-		std::sort(order.begin(), order.end(), lt);
-
-		for (const auto &q : normalised) {
-			quantiles.emplace_back(QuantileValue(q));
-		}
-	}
-
-	QuantileBindData(const QuantileBindData &other) : order(other.order), desc(other.desc) {
-		for (const auto &q : other.quantiles) {
-			quantiles.emplace_back(q);
-		}
-	}
-
-	unique_ptr<FunctionData> Copy() const override {
-		return make_uniq<QuantileBindData>(*this);
-	}
-
-	bool Equals(const FunctionData &other_p) const override {
-		auto &other = other_p.Cast<QuantileBindData>();
-		return desc == other.desc && quantiles == other.quantiles && order == other.order;
-	}
-
-	static void Serialize(Serializer &serializer, const optional_ptr<FunctionData> bind_data_p,
-	                      const AggregateFunction &function) {
-		auto &bind_data = bind_data_p->Cast<QuantileBindData>();
-		vector<Value> raw;
-		for (const auto &q : bind_data.quantiles) {
-			raw.emplace_back(q.val);
-		}
-		serializer.WriteProperty(100, "quantiles", raw);
-		serializer.WriteProperty(101, "order", bind_data.order);
-		serializer.WriteProperty(102, "desc", bind_data.desc);
-	}
-
-	static unique_ptr<FunctionData> Deserialize(Deserializer &deserializer, AggregateFunction &function) {
-		auto result = make_uniq<QuantileBindData>();
-		vector<Value> raw;
-		deserializer.ReadProperty(100, "quantiles", raw);
-		deserializer.ReadProperty(101, "order", result->order);
-		deserializer.ReadProperty(102, "desc", result->desc);
-		for (const auto &r : raw) {
-			result->quantiles.emplace_back(QuantileValue(r));
-		}
-		return std::move(result);
-	}
-
-	static void SerializeDecimal(Serializer &serializer, const optional_ptr<FunctionData> bind_data_p,
-	                             const AggregateFunction &function) {
-		throw NotImplementedException("FIXME: serializing quantiles with decimals is not supported right now");
-	}
-
-	vector<QuantileValue> quantiles;
-	vector<idx_t> order;
-	bool desc;
-};
-
-template <typename IDX>
-struct QuantileSortTree : public MergeSortTree<IDX, IDX> {
-
-	using BaseTree = MergeSortTree<IDX, IDX>;
-	using Elements = typename BaseTree::Elements;
-
-	explicit QuantileSortTree(Elements &&lowest_level) : BaseTree(std::move(lowest_level)) {
-	}
-
-	template <class INPUT_TYPE>
-	static unique_ptr<QuantileSortTree> WindowInit(const INPUT_TYPE *data, AggregateInputData &aggr_input_data,
-	                                               const ValidityMask &data_mask, const ValidityMask &filter_mask,
-	                                               idx_t count) {
-		//	Build the indirection array
-		using ElementType = typename QuantileSortTree::ElementType;
-		vector<ElementType> sorted(count);
-		if (filter_mask.AllValid() && data_mask.AllValid()) {
-			std::iota(sorted.begin(), sorted.end(), 0);
-		} else {
-			size_t valid = 0;
-			QuantileIncluded included(filter_mask, data_mask, 0);
-			for (ElementType i = 0; i < count; ++i) {
-				if (included(i)) {
-					sorted[valid++] = i;
-				}
-			}
-			sorted.resize(valid);
-		}
-
-		//	Sort it
-		auto &bind_data = aggr_input_data.bind_data->Cast<QuantileBindData>();
-		using Accessor = QuantileIndirect<INPUT_TYPE>;
-		Accessor indirect(data);
-		QuantileCompare<Accessor> cmp(indirect, bind_data.desc);
-		std::sort(sorted.begin(), sorted.end(), cmp);
-
-		return make_uniq<QuantileSortTree>(std::move(sorted));
-	}
-
-	template <typename INPUT_TYPE, typename RESULT_TYPE, bool DISCRETE>
-	RESULT_TYPE WindowScalar(const INPUT_TYPE *data, const FrameBounds &frame, const idx_t n, Vector &result,
-	                         const QuantileValue &q) const {
-		D_ASSERT(n > 0);
-
-		//	Find the interpolated indicies within the frame
-		Interpolator<DISCRETE> interp(q, n, false);
-		const auto lo_idx = BaseTree::SelectNth(frame, interp.FRN);
-		const auto lo_data = BaseTree::NthElement(lo_idx);
-		auto hi_idx = lo_idx;
-		auto hi_data = lo_data;
-		if (interp.CRN != interp.FRN) {
-			hi_idx = BaseTree::SelectNth(frame, interp.CRN);
-			hi_data = BaseTree::NthElement(hi_idx);
-		}
-
-		//	Interpolate indirectly
-		using ID = QuantileIndirect<INPUT_TYPE>;
-		ID indirect(data);
-		return interp.template Interpolate<idx_t, RESULT_TYPE, ID>(lo_data, hi_data, result, indirect);
-	}
-
-	template <typename INPUT_TYPE, typename CHILD_TYPE, bool DISCRETE>
-	void WindowList(const INPUT_TYPE *data, const FrameBounds &frame, const idx_t n, Vector &list, const idx_t lidx,
-	                const QuantileBindData &bind_data) const {
-		D_ASSERT(n > 0);
-
-		// Result is a constant LIST<CHILD_TYPE> with a fixed length
-		auto ldata = FlatVector::GetData<list_entry_t>(list);
-		auto &lentry = ldata[lidx];
-		lentry.offset = ListVector::GetListSize(list);
-		lentry.length = bind_data.quantiles.size();
-
-		ListVector::Reserve(list, lentry.offset + lentry.length);
-		ListVector::SetListSize(list, lentry.offset + lentry.length);
-		auto &result = ListVector::GetEntry(list);
-		auto rdata = FlatVector::GetData<CHILD_TYPE>(result);
-
-		using ID = QuantileIndirect<INPUT_TYPE>;
-		ID indirect(data);
-		for (const auto &q : bind_data.order) {
-			const auto &quantile = bind_data.quantiles[q];
-			Interpolator<DISCRETE> interp(quantile, n, false);
-
-			const auto lo_idx = BaseTree::SelectNth(frame, interp.FRN);
-			const auto lo_data = BaseTree::NthElement(lo_idx);
-			auto hi_idx = lo_idx;
-			auto hi_data = lo_data;
-			if (interp.CRN != interp.FRN) {
-				hi_idx = BaseTree::SelectNth(frame, interp.CRN);
-				hi_data = BaseTree::NthElement(hi_idx);
-			}
-
-			//	Interpolate indirectly
-			rdata[lentry.offset + q] =
-			    interp.template Interpolate<idx_t, CHILD_TYPE, ID>(lo_data, hi_data, result, indirect);
-		}
-	}
-};
-
-template <typename SAVE_TYPE>
-struct QuantileState {
-	using SaveType = SAVE_TYPE;
-	using QuantileSortTree32 = QuantileSortTree<uint32_t>;
-	using QuantileSortTree64 = QuantileSortTree<uint64_t>;
-
-	// Regular aggregation
-	vector<SaveType> v;
-
-	// Windowed Quantile indirection
-	FrameBounds prev;
-
-	// Windowed Quantile merge sort trees
-	unique_ptr<QuantileSortTree32> qst32;
-	unique_ptr<QuantileSortTree64> qst64;
-
-	// Windowed MAD indirection
-	idx_t pos;
-	vector<idx_t> m;
-
-	QuantileState() : pos(0) {
-	}
-
-	~QuantileState() {
-	}
-
-	inline void SetPos(size_t pos_p) {
-		pos = pos_p;
-		if (pos >= m.size()) {
-			m.resize(pos);
-		}
-	}
-
-	template <typename INPUT_TYPE, typename RESULT_TYPE, bool DISCRETE>
+	}
+
+	template <typename RESULT_TYPE, bool DISCRETE>
 	RESULT_TYPE WindowScalar(const INPUT_TYPE *data, const FrameBounds &frame, const idx_t n, Vector &result,
 	                         const QuantileValue &q) const {
 		D_ASSERT(n > 0);
@@ -726,21 +667,34 @@
 			return qst32->WindowScalar<INPUT_TYPE, RESULT_TYPE, DISCRETE>(data, frame, n, result, q);
 		} else if (qst64) {
 			return qst64->WindowScalar<INPUT_TYPE, RESULT_TYPE, DISCRETE>(data, frame, n, result, q);
+		} else if (s) {
+			// Find the position(s) needed
+			Interpolator<DISCRETE> interp(q, s->size(), false);
+			s->at(interp.FRN, interp.CRN - interp.FRN + 1, dest);
+			return interp.template Extract<INPUT_TYPE, RESULT_TYPE>(dest.data(), result);
 		} else {
 			throw InternalException("No accelerator for scalar QUANTILE");
 		}
 	}
 
-	template <typename INPUT_TYPE, typename CHILD_TYPE, bool DISCRETE>
+	template <typename CHILD_TYPE, bool DISCRETE>
 	void WindowList(const INPUT_TYPE *data, const FrameBounds &frame, const idx_t n, Vector &list, const idx_t lidx,
 	                const QuantileBindData &bind_data) const {
 		D_ASSERT(n > 0);
-		if (qst32) {
-			return qst32->WindowList<INPUT_TYPE, CHILD_TYPE, DISCRETE>(data, frame, n, list, lidx, bind_data);
-		} else if (qst64) {
-			return qst64->WindowList<INPUT_TYPE, CHILD_TYPE, DISCRETE>(data, frame, n, list, lidx, bind_data);
-		} else {
-			throw InternalException("No accelerator for list QUANTILE");
+		// Result is a constant LIST<CHILD_TYPE> with a fixed length
+		auto ldata = FlatVector::GetData<list_entry_t>(list);
+		auto &lentry = ldata[lidx];
+		lentry.offset = ListVector::GetListSize(list);
+		lentry.length = bind_data.quantiles.size();
+
+		ListVector::Reserve(list, lentry.offset + lentry.length);
+		ListVector::SetListSize(list, lentry.offset + lentry.length);
+		auto &result = ListVector::GetEntry(list);
+		auto rdata = FlatVector::GetData<CHILD_TYPE>(result);
+
+		for (const auto &q : bind_data.order) {
+			const auto &quantile = bind_data.quantiles[q];
+			rdata[lentry.offset + q] = WindowScalar<CHILD_TYPE, DISCRETE>(data, frame, n, result, quantile);
 		}
 	}
 };
@@ -842,7 +796,6 @@
 
 	template <class STATE, class INPUT_TYPE, class RESULT_TYPE>
 	static void Window(const INPUT_TYPE *data, const ValidityMask &fmask, const ValidityMask &dmask,
-<<<<<<< HEAD
 	                   AggregateInputData &aggr_input_data, STATE &state, const FrameBounds &frame, Vector &result,
 	                   idx_t ridx, const STATE *gstate) {
 		QuantileIncluded included(fmask, dmask, 0);
@@ -854,31 +807,23 @@
 		auto rdata = FlatVector::GetData<RESULT_TYPE>(result);
 		auto &rmask = FlatVector::Validity(result);
 
-		if (n) {
-			const auto &q = bind_data.quantiles[0];
-			rdata[ridx] = gstate->template WindowScalar<INPUT_TYPE, RESULT_TYPE, DISCRETE>(data, frame, n, result, q);
-=======
-	                   AggregateInputData &aggr_input_data, STATE &state, const FrameBounds &frame,
-	                   const FrameBounds &prev, Vector &result, idx_t ridx, idx_t bias) {
-		auto rdata = FlatVector::GetData<RESULT_TYPE>(result);
-		auto &rmask = FlatVector::Validity(result);
-
-		//	Update the skip list
-		QuantileIncluded included(fmask, dmask, bias);
-		auto &skip = state.Window(data, frame, prev, included);
-
-		if (skip.size()) {
+		if (!n) {
+			rmask.Set(ridx, false);
+			return;
+		}
+
+		const auto &quantile = bind_data.quantiles[0];
+		if (gstate) {
+			rdata[ridx] = gstate->template WindowScalar<RESULT_TYPE, DISCRETE>(data, frame, n, result, quantile);
+		} else {
+			//	Update the skip list
+			state.UpdateSkip(data, frame, included);
+
 			// Find the position(s) needed
-			D_ASSERT(aggr_input_data.bind_data);
-			auto &bind_data = aggr_input_data.bind_data->Cast<QuantileBindData>();
-			const auto q = bind_data.quantiles[0];
-
-			Interpolator<DISCRETE> interp(q, skip.size(), false);
-			skip.at(interp.FRN, interp.CRN - interp.FRN + 1, state.dest);
-			rdata[ridx] = interp.template Extract<INPUT_TYPE, RESULT_TYPE>(state.dest.data(), result);
->>>>>>> 2372d1c0
-		} else {
-			rmask.Set(ridx, false);
+			rdata[ridx] = state.template WindowScalar<RESULT_TYPE, DISCRETE>(data, frame, n, result, quantile);
+
+			//	Save the previous state for next time
+			state.prev = frame;
 		}
 	}
 };
@@ -984,41 +929,23 @@
 		D_ASSERT(aggr_input_data.bind_data);
 		auto &bind_data = aggr_input_data.bind_data->Cast<QuantileBindData>();
 
-<<<<<<< HEAD
 		QuantileIncluded included(fmask, dmask, 0);
 		const auto n = FrameSize(included, frame);
 
 		// Result is a constant LIST<RESULT_TYPE> with a fixed length
-		if (n) {
-			gstate->template WindowList<INPUT_TYPE, CHILD_TYPE, DISCRETE>(data, frame, n, list, lidx, bind_data);
-=======
-		// Result is a constant LIST<RESULT_TYPE> with a fixed length
-		auto ldata = FlatVector::GetData<RESULT_TYPE>(list);
-		auto &lmask = FlatVector::Validity(list);
-		auto &lentry = ldata[lidx];
-		lentry.offset = ListVector::GetListSize(list);
-		lentry.length = bind_data.quantiles.size();
-
-		ListVector::Reserve(list, lentry.offset + lentry.length);
-		ListVector::SetListSize(list, lentry.offset + lentry.length);
-		auto &result = ListVector::GetEntry(list);
-		auto rdata = FlatVector::GetData<CHILD_TYPE>(result);
-
-		//	Update the skip list
-		QuantileIncluded included(fmask, dmask, bias);
-		auto &skip = state.Window(data, frame, prev, included);
-
-		if (skip.size()) {
-			for (const auto &q : bind_data.order) {
-				const auto &quantile = bind_data.quantiles[q];
-				Interpolator<DISCRETE> interp(quantile, skip.size(), false);
-				skip.at(interp.FRN, interp.CRN - interp.FRN + 1, state.dest);
-				rdata[lentry.offset + q] = interp.template Extract<INPUT_TYPE, CHILD_TYPE>(state.dest.data(), result);
-			}
->>>>>>> 2372d1c0
-		} else {
+		if (!n) {
 			auto &lmask = FlatVector::Validity(list);
 			lmask.Set(lidx, false);
+			return;
+		}
+
+		if (gstate) {
+			gstate->template WindowList<CHILD_TYPE, DISCRETE>(data, frame, n, list, lidx, bind_data);
+		} else {
+			//
+			state.UpdateSkip(data, frame, included);
+			state.template WindowList<CHILD_TYPE, DISCRETE>(data, frame, n, list, lidx, bind_data);
+			state.prev = frame;
 		}
 	}
 };
@@ -1300,44 +1227,51 @@
 
 		auto &prev = state.prev;
 
-		if (n) {
-			//	Compute the median
-			D_ASSERT(aggr_input_data.bind_data);
-			auto &bind_data = aggr_input_data.bind_data->Cast<QuantileBindData>();
-
-			D_ASSERT(bind_data.quantiles.size() == 1);
-			const auto &q = bind_data.quantiles[0];
-			const auto med = gstate->template WindowScalar<INPUT_TYPE, MEDIAN_TYPE, false>(data, frame, n, result, q);
-
-			//  Lazily initialise frame state
-			state.SetPos(frame.end - frame.start);
-			auto index2 = state.m.data();
-			D_ASSERT(index2);
-
-			// The replacement trick does not work on the second index because if
-			// the median has changed, the previous order is not correct.
-			// It is probably close, however, and so reuse is helpful.
-			ReuseIndexes(index2, frame, prev);
-			std::partition(index2, index2 + state.pos, included);
-
-			Interpolator<false> interp(q, n, false);
-
-			// Compute mad from the second index
-			using ID = QuantileIndirect<INPUT_TYPE>;
-			ID indirect(data);
-
-			using MAD = MadAccessor<INPUT_TYPE, RESULT_TYPE, MEDIAN_TYPE>;
-			MAD mad(med);
-
-			using MadIndirect = QuantileComposed<MAD, ID>;
-			MadIndirect mad_indirect(mad, indirect);
-			rdata[ridx] = interp.template Operation<idx_t, RESULT_TYPE, MadIndirect>(index2, result, mad_indirect);
-		} else {
+		if (!n) {
 			auto &rmask = FlatVector::Validity(result);
 			rmask.Set(ridx, false);
 			return;
 		}
 
+		//	Compute the median
+		D_ASSERT(aggr_input_data.bind_data);
+		auto &bind_data = aggr_input_data.bind_data->Cast<QuantileBindData>();
+
+		D_ASSERT(bind_data.quantiles.size() == 1);
+		const auto &quantile = bind_data.quantiles[0];
+		MEDIAN_TYPE med;
+		if (gstate) {
+			med = gstate->template WindowScalar<MEDIAN_TYPE, false>(data, frame, n, result, quantile);
+		} else {
+			state.UpdateSkip(data, frame, included);
+			med = state.template WindowScalar<MEDIAN_TYPE, false>(data, frame, n, result, quantile);
+		}
+
+		//  Lazily initialise frame state
+		state.SetPos(frame.end - frame.start);
+		auto index2 = state.m.data();
+		D_ASSERT(index2);
+
+		// The replacement trick does not work on the second index because if
+		// the median has changed, the previous order is not correct.
+		// It is probably close, however, and so reuse is helpful.
+		ReuseIndexes(index2, frame, prev);
+		std::partition(index2, index2 + state.pos, included);
+
+		Interpolator<false> interp(quantile, n, false);
+
+		// Compute mad from the second index
+		using ID = QuantileIndirect<INPUT_TYPE>;
+		ID indirect(data);
+
+		using MAD = MadAccessor<INPUT_TYPE, RESULT_TYPE, MEDIAN_TYPE>;
+		MAD mad(med);
+
+		using MadIndirect = QuantileComposed<MAD, ID>;
+		MadIndirect mad_indirect(mad, indirect);
+		rdata[ridx] = interp.template Operation<idx_t, RESULT_TYPE, MadIndirect>(index2, result, mad_indirect);
+
+		//	Prev is used by both skip lists and increments
 		prev = frame;
 	}
 };
