#include "duckdb/catalog/catalog.hpp"
#include "duckdb/catalog/catalog_entry/table_macro_catalog_entry.hpp"
#include "duckdb/common/algorithm.hpp"
#include "duckdb/execution/expression_executor.hpp"
#include "duckdb/parser/expression/columnref_expression.hpp"
#include "duckdb/parser/expression/comparison_expression.hpp"
#include "duckdb/parser/expression/function_expression.hpp"
#include "duckdb/parser/expression/subquery_expression.hpp"
#include "duckdb/parser/query_node/select_node.hpp"
#include "duckdb/parser/tableref/emptytableref.hpp"
#include "duckdb/parser/tableref/table_function_ref.hpp"
#include "duckdb/planner/binder.hpp"
#include "duckdb/planner/expression_binder/table_function_binder.hpp"
#include "duckdb/planner/expression_binder/select_binder.hpp"
#include "duckdb/planner/operator/logical_get.hpp"
#include "duckdb/planner/query_node/bound_select_node.hpp"
#include "duckdb/planner/tableref/bound_subqueryref.hpp"
#include "duckdb/planner/tableref/bound_table_function.hpp"
#include "duckdb/function/function_binder.hpp"
#include "duckdb/catalog/catalog_entry/table_function_catalog_entry.hpp"
#include "duckdb/catalog/catalog_entry/table_catalog_entry.hpp"

namespace duckdb {

static bool IsTableInTableOutFunction(TableFunctionCatalogEntry &table_function) {
	auto fun = table_function.functions.GetFunctionByOffset(0);
	return table_function.functions.Size() == 1 && fun.arguments.size() == 1 &&
	       fun.arguments[0].id() == LogicalTypeId::TABLE;
}

bool Binder::BindTableInTableOutFunction(vector<unique_ptr<ParsedExpression>> &expressions,
                                         unique_ptr<BoundSubqueryRef> &subquery, string &error) {
	auto binder = Binder::CreateBinder(this->context, this, true);
	unique_ptr<QueryNode> subquery_node;
	if (expressions.size() == 1 && expressions[0]->type == ExpressionType::SUBQUERY) {
		// general case: argument is a subquery, bind it as part of the node
		auto &se = (SubqueryExpression &)*expressions[0];
		subquery_node = std::move(se.subquery->node);
	} else {
		// special case: non-subquery parameter to table-in table-out function
		// generate a subquery and bind that (i.e. UNNEST([1,2,3]) becomes UNNEST((SELECT [1,2,3]))
		auto select_node = make_uniq<SelectNode>();
		select_node->select_list = std::move(expressions);
		select_node->from_table = make_uniq<EmptyTableRef>();
		subquery_node = std::move(select_node);
	}
	auto node = binder->BindNode(*subquery_node);
	subquery = make_uniq<BoundSubqueryRef>(std::move(binder), std::move(node));
	MoveCorrelatedExpressions(*subquery->binder);
	return true;
}

bool Binder::BindTableFunctionParameters(TableFunctionCatalogEntry &table_function,
                                         vector<unique_ptr<ParsedExpression>> &expressions,
                                         vector<LogicalType> &arguments, vector<Value> &parameters,
                                         named_parameter_map_t &named_parameters,
                                         unique_ptr<BoundSubqueryRef> &subquery, string &error) {
	if (IsTableInTableOutFunction(table_function)) {
		// special case binding for table-in table-out function
		arguments.emplace_back(LogicalTypeId::TABLE);
		return BindTableInTableOutFunction(expressions, subquery, error);
	}
	bool seen_subquery = false;
	for (auto &child : expressions) {
		string parameter_name;

		// hack to make named parameters work
		if (child->type == ExpressionType::COMPARE_EQUAL) {
			// comparison, check if the LHS is a columnref
			auto &comp = (ComparisonExpression &)*child;
			if (comp.left->type == ExpressionType::COLUMN_REF) {
				auto &colref = (ColumnRefExpression &)*comp.left;
				if (!colref.IsQualified()) {
					parameter_name = colref.GetColumnName();
					child = std::move(comp.right);
				}
			}
		}
		if (child->type == ExpressionType::SUBQUERY) {
			if (seen_subquery) {
				error = "Table function can have at most one subquery parameter ";
				return false;
			}
			auto binder = Binder::CreateBinder(this->context, this, true);
			auto &se = (SubqueryExpression &)*child;
			auto node = binder->BindNode(*se.subquery->node);
			subquery = make_uniq<BoundSubqueryRef>(std::move(binder), std::move(node));
			seen_subquery = true;
			arguments.emplace_back(LogicalTypeId::TABLE);
			continue;
		}

		TableFunctionBinder binder(*this, context);
		LogicalType sql_type;
		auto expr = binder.Bind(child, &sql_type);
		if (expr->HasParameter()) {
			throw ParameterNotResolvedException();
		}
		if (!expr->IsScalar()) {
			error = "Table function requires a constant parameter";
			return false;
		}
		auto constant = ExpressionExecutor::EvaluateScalar(context, *expr, true);
		if (parameter_name.empty()) {
			// unnamed parameter
			if (!named_parameters.empty()) {
				error = "Unnamed parameters cannot come after named parameters";
				return false;
			}
			arguments.emplace_back(sql_type);
			parameters.emplace_back(std::move(constant));
		} else {
			named_parameters[parameter_name] = std::move(constant);
		}
	}
	return true;
}

unique_ptr<LogicalOperator>
Binder::BindTableFunctionInternal(TableFunction &table_function, const string &function_name, vector<Value> parameters,
                                  named_parameter_map_t named_parameters, vector<LogicalType> input_table_types,
                                  vector<string> input_table_names, const vector<string> &column_name_alias,
                                  unique_ptr<ExternalDependency> external_dependency) {
	auto bind_index = GenerateTableIndex();
	// perform the binding
	unique_ptr<FunctionData> bind_data;
	vector<LogicalType> return_types;
	vector<string> return_names;
	if (table_function.bind || table_function.bind_replace) {
		TableFunctionBindInput bind_input(parameters, named_parameters, input_table_types, input_table_names,
		                                  table_function.function_info.get());
		if (table_function.bind_replace) {
			auto new_plan = table_function.bind_replace(context, bind_input);
			if (new_plan != nullptr) {
				return CreatePlan(*Bind(*new_plan));
			} else if (!table_function.bind) {
				throw BinderException("Failed to bind \"%s\": nullptr returned from bind_replace without bind function",
				                      table_function.name);
			}
		}
		bind_data = table_function.bind(context, bind_input, return_types, return_names);
		if (table_function.name == "pandas_scan" || table_function.name == "arrow_scan") {
			auto arrow_bind = (PyTableFunctionData *)bind_data.get();
			arrow_bind->external_dependency = std::move(external_dependency);
		}
	}
	if (return_types.size() != return_names.size()) {
		throw InternalException(
		    "Failed to bind \"%s\": Table function return_types and return_names must be of the same size",
		    table_function.name);
	}
	if (return_types.empty()) {
		throw InternalException("Failed to bind \"%s\": Table function must return at least one column",
		                        table_function.name);
	}
	// overwrite the names with any supplied aliases
	for (idx_t i = 0; i < column_name_alias.size() && i < return_names.size(); i++) {
		return_names[i] = column_name_alias[i];
	}
	for (idx_t i = 0; i < return_names.size(); i++) {
		if (return_names[i].empty()) {
			return_names[i] = "C" + to_string(i);
		}
	}
<<<<<<< HEAD
	auto get = make_uniq<LogicalGet>(bind_index, table_function, std::move(bind_data), return_types, return_names);
=======

	auto get = make_unique<LogicalGet>(bind_index, table_function, std::move(bind_data), return_types, return_names);
>>>>>>> 4be6bdb5
	get->parameters = parameters;
	get->named_parameters = named_parameters;
	get->input_table_types = input_table_types;
	get->input_table_names = input_table_names;
	if (table_function.in_out_function && !table_function.projection_pushdown) {
		get->column_ids.reserve(return_types.size());
		for (idx_t i = 0; i < return_types.size(); i++) {
			get->column_ids.push_back(i);
		}
	}
	// now add the table function to the bind context so its columns can be bound
	bind_context.AddTableFunction(bind_index, function_name, return_names, return_types, get->column_ids,
	                              get->GetTable());
	return std::move(get);
}

unique_ptr<LogicalOperator> Binder::BindTableFunction(TableFunction &function, vector<Value> parameters) {
	named_parameter_map_t named_parameters;
	vector<LogicalType> input_table_types;
	vector<string> input_table_names;
	vector<string> column_name_aliases;
	return BindTableFunctionInternal(function, function.name, std::move(parameters), std::move(named_parameters),
	                                 std::move(input_table_types), std::move(input_table_names), column_name_aliases,
	                                 nullptr);
}

unique_ptr<BoundTableRef> Binder::Bind(TableFunctionRef &ref) {
	QueryErrorContext error_context(root_statement, ref.query_location);

	D_ASSERT(ref.function->type == ExpressionType::FUNCTION);
	auto fexpr = (FunctionExpression *)ref.function.get();

	TableFunctionCatalogEntry *function = nullptr;

	// fetch the function from the catalog
	auto func_catalog = Catalog::GetEntry(context, CatalogType::TABLE_FUNCTION_ENTRY, fexpr->catalog, fexpr->schema,
	                                      fexpr->function_name, false, error_context);

	if (func_catalog->type == CatalogType::TABLE_FUNCTION_ENTRY) {
		function = (TableFunctionCatalogEntry *)func_catalog;
	} else if (func_catalog->type == CatalogType::TABLE_MACRO_ENTRY) {
		auto macro_func = (TableMacroCatalogEntry *)func_catalog;
		auto query_node = BindTableMacro(*fexpr, macro_func, 0);
		D_ASSERT(query_node);

		auto binder = Binder::CreateBinder(context, this);
		binder->can_contain_nulls = true;

		binder->alias = ref.alias.empty() ? "unnamed_query" : ref.alias;
		auto query = binder->BindNode(*query_node);

		idx_t bind_index = query->GetRootIndex();
		// string alias;
		string alias = (ref.alias.empty() ? "unnamed_query" + to_string(bind_index) : ref.alias);

		auto result = make_uniq<BoundSubqueryRef>(std::move(binder), std::move(query));
		// remember ref here is TableFunctionRef and NOT base class
		bind_context.AddSubquery(bind_index, alias, ref, *result->subquery);
		MoveCorrelatedExpressions(*result->binder);
		return std::move(result);
	}

	// evaluate the input parameters to the function
	vector<LogicalType> arguments;
	vector<Value> parameters;
	named_parameter_map_t named_parameters;
	unique_ptr<BoundSubqueryRef> subquery;
	string error;
	if (!BindTableFunctionParameters(*function, fexpr->children, arguments, parameters, named_parameters, subquery,
	                                 error)) {
		throw BinderException(FormatError(ref, error));
	}

	// select the function based on the input parameters
	FunctionBinder function_binder(context);
	idx_t best_function_idx = function_binder.BindFunction(function->name, function->functions, arguments, error);
	if (best_function_idx == DConstants::INVALID_INDEX) {
		throw BinderException(FormatError(ref, error));
	}
	auto table_function = function->functions.GetFunctionByOffset(best_function_idx);

	// now check the named parameters
	BindNamedParameters(table_function.named_parameters, named_parameters, error_context, table_function.name);

	// cast the parameters to the type of the function
	for (idx_t i = 0; i < arguments.size(); i++) {
		if (table_function.arguments[i] != LogicalType::ANY && table_function.arguments[i] != LogicalType::TABLE &&
		    table_function.arguments[i] != LogicalType::POINTER &&
		    table_function.arguments[i].id() != LogicalTypeId::LIST) {
			parameters[i] = parameters[i].CastAs(context, table_function.arguments[i]);
		}
	}

	vector<LogicalType> input_table_types;
	vector<string> input_table_names;

	if (subquery) {
		input_table_types = subquery->subquery->types;
		input_table_names = subquery->subquery->names;
	}
	auto get = BindTableFunctionInternal(table_function, ref.alias.empty() ? fexpr->function_name : ref.alias,
	                                     std::move(parameters), std::move(named_parameters),
	                                     std::move(input_table_types), std::move(input_table_names),
	                                     ref.column_name_alias, std::move(ref.external_dependency));
	if (subquery) {
		get->children.push_back(Binder::CreatePlan(*subquery));
	}

	return make_uniq_base<BoundTableRef, BoundTableFunction>(std::move(get));
}

} // namespace duckdb<|MERGE_RESOLUTION|>--- conflicted
+++ resolved
@@ -162,12 +162,8 @@
 			return_names[i] = "C" + to_string(i);
 		}
 	}
-<<<<<<< HEAD
+
 	auto get = make_uniq<LogicalGet>(bind_index, table_function, std::move(bind_data), return_types, return_names);
-=======
-
-	auto get = make_unique<LogicalGet>(bind_index, table_function, std::move(bind_data), return_types, return_names);
->>>>>>> 4be6bdb5
 	get->parameters = parameters;
 	get->named_parameters = named_parameters;
 	get->input_table_types = input_table_types;
