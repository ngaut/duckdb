--- conflicted
+++ resolved
@@ -44,12 +44,7 @@
 	    function.alias.empty() ? node.unnests[unnest_index]->ToString() : function.alias,
 	    return_type, ColumnBinding(node.unnest_index, unnest_index), depth);
 	// move the aggregate expression into the set of bound aggregates
-<<<<<<< HEAD
 	return BindResult(move(colref));
 }
-=======
-	return BindResult(move(colref), return_type);
-}
 
-} // namespace duckdb
->>>>>>> 62be916e
+} // namespace duckdb