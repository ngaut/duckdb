--- conflicted
+++ resolved
@@ -220,7 +220,6 @@
 	}
 }
 
-<<<<<<< HEAD
 bool ExtensionHelper::TryAutoLoadExtension(DatabaseInstance &instance, const string &extension_name) noexcept {
 	if (instance.ExtensionIsLoaded(extension_name)) {
 		return true;
@@ -240,10 +239,7 @@
 	}
 }
 
-static ExtensionUpdateResult UpdateExtensionInternal(DatabaseInstance &db, FileSystem &fs,
-=======
 static ExtensionUpdateResult UpdateExtensionInternal(ClientContext &context, DatabaseInstance &db, FileSystem &fs,
->>>>>>> 6660e89b
                                                      const string &full_extension_path, const string &extension_name) {
 	ExtensionUpdateResult result;
 	result.extension_name = extension_name;
