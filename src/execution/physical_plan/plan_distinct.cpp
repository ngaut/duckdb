#include "duckdb/execution/operator/aggregate/physical_hash_aggregate.hpp"
#include "duckdb/execution/operator/projection/physical_projection.hpp"
#include "duckdb/execution/physical_plan_generator.hpp"
#include "duckdb/function/aggregate/distributive_functions.hpp"
#include "duckdb/planner/expression/bound_aggregate_expression.hpp"
#include "duckdb/planner/expression/bound_columnref_expression.hpp"
#include "duckdb/planner/expression/bound_reference_expression.hpp"
#include "duckdb/planner/operator/logical_distinct.hpp"

namespace duckdb {
using namespace std;

unique_ptr<PhysicalOperator> PhysicalPlanGenerator::CreateDistinct(unique_ptr<PhysicalOperator> child) {
	assert(child);
	// create a PhysicalHashAggregate that groups by the input columns
	auto &types = child->GetTypes();
	vector<unique_ptr<Expression>> groups, expressions;
	for (idx_t i = 0; i < types.size(); i++) {

		groups.push_back(make_unique<BoundReferenceExpression>(types[i], SQLTypeFromInternalType(types[i]), i));
	}

	auto groupby =
	    make_unique<PhysicalHashAggregate>(types, move(expressions), move(groups), PhysicalOperatorType::DISTINCT);
	groupby->children.push_back(move(child));
	return move(groupby);
}

unique_ptr<PhysicalOperator> PhysicalPlanGenerator::CreateDistinctOn(unique_ptr<PhysicalOperator> child,
                                                                     vector<unique_ptr<Expression>> distinct_targets) {
	assert(child);
	assert(distinct_targets.size() > 0);

	auto &types = child->GetTypes();
	vector<unique_ptr<Expression>> groups, aggregates, projections;
	// creates one group per distinct_target
	for (auto &target : distinct_targets) {
		groups.push_back(move(target));
	}
	// we need to create one aggregate per column in the select_list
	for (idx_t i = 0; i < types.size(); ++i) {
		auto sql_type = SQLTypeFromInternalType(types[i]);
		// first we create an aggregate that returns the FIRST element
<<<<<<< HEAD
		auto bound = make_unique<BoundReferenceExpression>(types[i], sql_type, i);
		auto first_aggregate = make_unique<BoundAggregateExpression>(
		    types[i], sql_type, FirstFun::GetFunction(sql_type), false);
		first_aggregate->children.push_back(move(bound));
		// and push it to the list of aggregates
		aggregates.push_back(move(first_aggregate));
		projections.push_back(make_unique<BoundReferenceExpression>(types[i], sql_type, i));
=======
		auto logical_type = types[i];
		auto bound = make_unique<BoundReferenceExpression>(logical_type, i);
		auto first_aggregate =
		    make_unique<BoundAggregateExpression>(logical_type, FirstFun::GetFunction(logical_type), false);
		first_aggregate->children.push_back(move(bound));
		// and push it to the list of aggregates
		aggregates.push_back(move(first_aggregate));
		projections.push_back(make_unique<BoundReferenceExpression>(logical_type, i));
>>>>>>> 8dd67a06
	}

	// we add a physical hash aggregation in the plan to select the distinct groups
	auto groupby =
	    make_unique<PhysicalHashAggregate>(types, move(aggregates), move(groups), PhysicalOperatorType::DISTINCT);
	groupby->children.push_back(move(child));

	// we add a physical projection on top of the aggregation to project all members in the select list
	auto aggr_projection = make_unique<PhysicalProjection>(types, move(projections));
	aggr_projection->children.push_back(move(groupby));

	return move(aggr_projection);
}

unique_ptr<PhysicalOperator> PhysicalPlanGenerator::CreatePlan(LogicalDistinct &op) {
	assert(op.children.size() == 1);
	auto plan = CreatePlan(*op.children[0]);
	if (op.distinct_targets.size() > 0) {
		return CreateDistinctOn(move(plan), move(op.distinct_targets));
	} else {
		return CreateDistinct(move(plan));
	}
}

} // namespace duckdb<|MERGE_RESOLUTION|>--- conflicted
+++ resolved
@@ -16,8 +16,7 @@
 	auto &types = child->GetTypes();
 	vector<unique_ptr<Expression>> groups, expressions;
 	for (idx_t i = 0; i < types.size(); i++) {
-
-		groups.push_back(make_unique<BoundReferenceExpression>(types[i], SQLTypeFromInternalType(types[i]), i));
+		groups.push_back(make_unique<BoundReferenceExpression>(types[i], i));
 	}
 
 	auto groupby =
@@ -39,17 +38,7 @@
 	}
 	// we need to create one aggregate per column in the select_list
 	for (idx_t i = 0; i < types.size(); ++i) {
-		auto sql_type = SQLTypeFromInternalType(types[i]);
 		// first we create an aggregate that returns the FIRST element
-<<<<<<< HEAD
-		auto bound = make_unique<BoundReferenceExpression>(types[i], sql_type, i);
-		auto first_aggregate = make_unique<BoundAggregateExpression>(
-		    types[i], sql_type, FirstFun::GetFunction(sql_type), false);
-		first_aggregate->children.push_back(move(bound));
-		// and push it to the list of aggregates
-		aggregates.push_back(move(first_aggregate));
-		projections.push_back(make_unique<BoundReferenceExpression>(types[i], sql_type, i));
-=======
 		auto logical_type = types[i];
 		auto bound = make_unique<BoundReferenceExpression>(logical_type, i);
 		auto first_aggregate =
@@ -58,7 +47,6 @@
 		// and push it to the list of aggregates
 		aggregates.push_back(move(first_aggregate));
 		projections.push_back(make_unique<BoundReferenceExpression>(logical_type, i));
->>>>>>> 8dd67a06
 	}
 
 	// we add a physical hash aggregation in the plan to select the distinct groups
