--- conflicted
+++ resolved
@@ -308,14 +308,9 @@
 	const auto cache_per_active_thread = L1_CACHE_SIZE + L2_CACHE_SIZE + total_shared_cache_size / active_threads;
 
 	// Divide cache per active thread by entry size, round up to next power of two, to get capacity
-<<<<<<< HEAD
 	const auto size_per_entry = sizeof(ht_entry_t) * GroupedAggregateHashTable::LOAD_FACTOR;
-	const auto capacity = NextPowerOfTwo(cache_per_active_thread / size_per_entry);
-=======
-	const auto size_per_entry = sizeof(aggr_ht_entry_t) * GroupedAggregateHashTable::LOAD_FACTOR;
 	const auto capacity =
 	    NextPowerOfTwo(NumericCast<uint64_t>(static_cast<double>(cache_per_active_thread) / size_per_entry));
->>>>>>> 6eb5abe4
 
 	// Capacity must be at least the minimum capacity
 	return MaxValue<idx_t>(capacity, GroupedAggregateHashTable::InitialCapacity());
@@ -373,13 +368,8 @@
 
 	// Check if we're approaching the memory limit
 	auto &temporary_memory_state = *gstate.temporary_memory_state;
-<<<<<<< HEAD
 	const auto total_size = partitioned_data->SizeInBytes() + ht.Capacity() * sizeof(ht_entry_t);
-	idx_t thread_limit = temporary_memory_state.GetReservation() / active_threads;
-=======
-	const auto total_size = partitioned_data->SizeInBytes() + ht.Capacity() * sizeof(aggr_ht_entry_t);
 	idx_t thread_limit = temporary_memory_state.GetReservation() / gstate.number_of_threads;
->>>>>>> 6eb5abe4
 	if (total_size > thread_limit) {
 		// We're over the thread memory limit
 		if (!gstate.external) {
@@ -731,13 +721,8 @@
 		const auto memory_limit = BufferManager::GetBufferManager(gstate.context).GetMaxMemory();
 		const idx_t thread_limit = NumericCast<idx_t>(0.6 * double(memory_limit) / double(n_threads));
 
-<<<<<<< HEAD
-		const idx_t size_per_entry = partition.data->SizeInBytes() / partition.data->Count() +
+		const idx_t size_per_entry = partition.data->SizeInBytes() / MaxValue<idx_t>(partition.data->Count(), 1) +
 		                             idx_t(GroupedAggregateHashTable::LOAD_FACTOR * sizeof(ht_entry_t));
-=======
-		const idx_t size_per_entry = partition.data->SizeInBytes() / MaxValue<idx_t>(partition.data->Count(), 1) +
-		                             idx_t(GroupedAggregateHashTable::LOAD_FACTOR * sizeof(aggr_ht_entry_t));
->>>>>>> 6eb5abe4
 		const auto capacity_limit = NextPowerOfTwo(thread_limit / size_per_entry);
 
 		ht = sink.radix_ht.CreateHT(gstate.context, MinValue<idx_t>(capacity, capacity_limit), 0);
