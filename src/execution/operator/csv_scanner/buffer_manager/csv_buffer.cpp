--- conflicted
+++ resolved
@@ -4,14 +4,9 @@
 namespace duckdb {
 
 CSVBuffer::CSVBuffer(ClientContext &context, idx_t buffer_size_p, CSVFileHandle &file_handle,
-<<<<<<< HEAD
-                     idx_t &global_csv_current_position)
-    : context(context), requested_size(buffer_size_p), can_seek(file_handle.CanSeek()), is_pipe(file_handle.IsPipe()) {
-=======
-                     const idx_t &global_csv_current_position, idx_t file_number_p)
+                     const idx_t &global_csv_current_position)
     : context(context), requested_size(buffer_size_p), file_number(file_number_p), can_seek(file_handle.CanSeek()),
       is_pipe(file_handle.IsPipe()) {
->>>>>>> 661c08f3
 	AllocateBuffer(buffer_size_p);
 	auto buffer = Ptr();
 	actual_buffer_size = file_handle.Read(buffer, buffer_size_p);
@@ -37,12 +32,7 @@
 	last_buffer = file_handle.FinishedReading();
 }
 
-<<<<<<< HEAD
-shared_ptr<CSVBuffer> CSVBuffer::Next(CSVFileHandle &file_handle, idx_t buffer_size, bool &has_seaked) {
-=======
-shared_ptr<CSVBuffer> CSVBuffer::Next(CSVFileHandle &file_handle, idx_t buffer_size, idx_t file_number_p,
-                                      bool &has_seaked) const {
->>>>>>> 661c08f3
+shared_ptr<CSVBuffer> CSVBuffer::Next(CSVFileHandle &file_handle, idx_t buffer_size, bool &has_seaked) const {
 	if (has_seaked) {
 		// This means that at some point a reload was done, and we are currently on the incorrect position in our file
 		// handle
