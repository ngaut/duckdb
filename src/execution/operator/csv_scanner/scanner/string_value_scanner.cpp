#include "duckdb/execution/operator/csv_scanner/string_value_scanner.hpp"
#include "duckdb/execution/operator/csv_scanner/csv_casting.hpp"
#include "duckdb/execution/operator/csv_scanner/skip_scanner.hpp"
#include "duckdb/execution/operator/csv_scanner/csv_file_scanner.hpp"
#include "duckdb/main/client_data.hpp"
#include "duckdb/common/operator/integer_cast_operator.hpp"
#include "duckdb/common/operator/double_cast_operator.hpp"
#include <algorithm>
#include "utf8proc_wrapper.hpp"

namespace duckdb {

StringValueResult::StringValueResult(CSVStates &states, CSVStateMachine &state_machine,
                                     const shared_ptr<CSVBufferHandle> &buffer_handle, Allocator &buffer_allocator,
                                     idx_t result_size_p, idx_t buffer_position, CSVErrorHandler &error_hander_p,
                                     CSVIterator &iterator_p, bool store_line_size_p,
<<<<<<< HEAD
                                     shared_ptr<CSVFileScan> csv_file_scan_p, idx_t &lines_read_p, bool sniffing_p)
    : ScannerResult(states, state_machine), number_of_columns(state_machine.dialect_options.num_cols),
=======
                                     shared_ptr<CSVFileScan> csv_file_scan_p, idx_t &lines_read_p)
    : ScannerResult(states, state_machine),
      number_of_columns(NumericCast<uint32_t>(state_machine.dialect_options.num_cols)),
>>>>>>> 07d7e115
      null_padding(state_machine.options.null_padding), ignore_errors(state_machine.options.ignore_errors),
      null_str_ptr(state_machine.options.null_str.c_str()), null_str_size(state_machine.options.null_str.size()),
      result_size(result_size_p), error_handler(error_hander_p), iterator(iterator_p),
      store_line_size(store_line_size_p), csv_file_scan(std::move(csv_file_scan_p)), lines_read(lines_read_p),
      sniffing(sniffing_p) {
	// Vector information
	D_ASSERT(number_of_columns > 0);
	buffer_handles.push_back(buffer_handle);
	// Buffer Information
	buffer_ptr = buffer_handle->Ptr();
	buffer_size = buffer_handle->actual_size;
	last_position = buffer_position;

	// Current Result information
	previous_line_start = {iterator.pos.buffer_idx, iterator.pos.buffer_pos, buffer_handle->actual_size};
	pre_previous_line_start = previous_line_start;
	// Fill out Parse Types
	vector<LogicalType> logical_types;
	parse_types = make_unsafe_uniq_array<LogicalTypeId>(number_of_columns);
	if (!csv_file_scan) {
		for (idx_t i = 0; i < number_of_columns; i++) {
			parse_types[i] = LogicalTypeId::VARCHAR;
			logical_types.emplace_back(LogicalType::VARCHAR);
			string name = "Column_" + to_string(i);
			names.emplace_back(name);
		}
	} else {
		if (csv_file_scan->file_types.size() > number_of_columns) {
			throw InvalidInputException(
			    "Mismatch between the number of columns (%d) in the CSV file and what is expected in the scanner (%d).",
			    number_of_columns, csv_file_scan->file_types.size());
		}
		for (idx_t i = 0; i < csv_file_scan->file_types.size(); i++) {
			auto &type = csv_file_scan->file_types[i];
			if (StringValueScanner::CanDirectlyCast(type, state_machine.options.dialect_options.date_format)) {
				parse_types[i] = type.id();
				logical_types.emplace_back(type);
			} else {
				parse_types[i] = LogicalTypeId::VARCHAR;
				logical_types.emplace_back(LogicalType::VARCHAR);
			}
		}
		names = csv_file_scan->names;
		if (!csv_file_scan->projected_columns.empty()) {
			projecting_columns = false;
			projected_columns = make_unsafe_uniq_array<bool>(number_of_columns);
			for (idx_t col_idx = 0; col_idx < number_of_columns; col_idx++) {
				if (csv_file_scan->projected_columns.find(col_idx) == csv_file_scan->projected_columns.end()) {
					// Column is not projected
					projecting_columns = true;
					projected_columns[col_idx] = false;
				} else {
					projected_columns[col_idx] = true;
				}
			}
		}
		if (!projecting_columns) {
			for (idx_t j = logical_types.size(); j < number_of_columns; j++) {
				// This can happen if we have sneaky null columns at the end that we wish to ignore
				parse_types[j] = LogicalTypeId::VARCHAR;
				logical_types.emplace_back(LogicalType::VARCHAR);
			}
		}
	}

	// Initialize Parse Chunk
	parse_chunk.Initialize(buffer_allocator, logical_types, result_size);
	for (auto &col : parse_chunk.data) {
		vector_ptr.push_back(FlatVector::GetData<string_t>(col));
		validity_mask.push_back(&FlatVector::Validity(col));
	}
}

StringValueResult::~StringValueResult() {
	// We have to insert the lines read by this scanner
	error_handler.Insert(iterator.GetBoundaryIdx(), lines_read);
	if (!iterator.done) {
		// Some operators, like Limit, might cause a future error to incorrectly report the wrong error line
		// Better to print nothing to print something wrong
		error_handler.DontPrintErrorLine();
	}
}

inline bool IsValueNull(const char *null_str_ptr, const char *value_ptr, const idx_t size) {
	for (idx_t i = 0; i < size; i++) {
		if (null_str_ptr[i] != value_ptr[i]) {
			return false;
		}
	}
	return true;
}

void StringValueResult::AddValueToVector(const char *value_ptr, const idx_t size, bool allocate) {
	if (cur_col_id >= number_of_columns) {
		bool error = true;
		if (cur_col_id == number_of_columns && ((quoted && state_machine.options.allow_quoted_nulls) || !quoted)) {
			// we make an exception if the first over-value is null
			error = !IsValueNull(null_str_ptr, value_ptr, size);
		}
		if (error) {
			HandleOverLimitRows();
		}
	}
	if (ignore_current_row) {
		return;
	}
	if (projecting_columns) {
		if (!projected_columns[cur_col_id]) {
			cur_col_id++;
			return;
		}
	}
	if (size == null_str_size) {
		if (((quoted && state_machine.options.allow_quoted_nulls) || !quoted)) {
			if (IsValueNull(null_str_ptr, value_ptr, size)) {
				bool empty = false;
				if (chunk_col_id < state_machine.options.force_not_null.size()) {
					empty = state_machine.options.force_not_null[chunk_col_id];
				}
				if (empty) {
					if (parse_types[chunk_col_id] != LogicalTypeId::VARCHAR) {
						// If it is not a varchar, empty values are not accepted, we must error.
						cast_errors[chunk_col_id] = std::string("");
					}
					static_cast<string_t *>(vector_ptr[chunk_col_id])[number_of_rows] = string_t();
				} else {
					if (chunk_col_id == number_of_columns) {
						// We check for a weird case, where we ignore an extra value, if it is a null value
						return;
					}
					validity_mask[chunk_col_id]->SetInvalid(number_of_rows);
				}
				cur_col_id++;
				chunk_col_id++;
				return;
			}
		}
	}
	bool success = true;
	switch (parse_types[chunk_col_id]) {
	case LogicalTypeId::TINYINT:
		success = TrySimpleIntegerCast(value_ptr, size, static_cast<int8_t *>(vector_ptr[chunk_col_id])[number_of_rows],
		                               false);
		break;
	case LogicalTypeId::SMALLINT:
		success = TrySimpleIntegerCast(value_ptr, size,
		                               static_cast<int16_t *>(vector_ptr[chunk_col_id])[number_of_rows], false);
		break;
	case LogicalTypeId::INTEGER:
		success = TrySimpleIntegerCast(value_ptr, size,
		                               static_cast<int32_t *>(vector_ptr[chunk_col_id])[number_of_rows], false);
		break;
	case LogicalTypeId::BIGINT:
		success = TrySimpleIntegerCast(value_ptr, size,
		                               static_cast<int64_t *>(vector_ptr[chunk_col_id])[number_of_rows], false);
		break;
	case LogicalTypeId::UTINYINT:
		success = TrySimpleIntegerCast<uint8_t, false>(
		    value_ptr, size, static_cast<uint8_t *>(vector_ptr[chunk_col_id])[number_of_rows], false);
		break;
	case LogicalTypeId::USMALLINT:
		success = TrySimpleIntegerCast<uint16_t, false>(
		    value_ptr, size, static_cast<uint16_t *>(vector_ptr[chunk_col_id])[number_of_rows], false);
		break;
	case LogicalTypeId::UINTEGER:
		success = TrySimpleIntegerCast<uint32_t, false>(
		    value_ptr, size, static_cast<uint32_t *>(vector_ptr[chunk_col_id])[number_of_rows], false);
		break;
	case LogicalTypeId::UBIGINT:
		success = TrySimpleIntegerCast<uint64_t, false>(
		    value_ptr, size, static_cast<uint64_t *>(vector_ptr[chunk_col_id])[number_of_rows], false);
		break;
	case LogicalTypeId::DOUBLE:
		success =
		    TryDoubleCast<double>(value_ptr, size, static_cast<double *>(vector_ptr[chunk_col_id])[number_of_rows],
		                          false, state_machine.options.decimal_separator[0]);
		break;
	case LogicalTypeId::FLOAT:
		success = TryDoubleCast<float>(value_ptr, size, static_cast<float *>(vector_ptr[chunk_col_id])[number_of_rows],
		                               false, state_machine.options.decimal_separator[0]);
		break;
	case LogicalTypeId::DATE: {
		idx_t pos;
		bool special;
		success = Date::TryConvertDate(value_ptr, size, pos,
		                               static_cast<date_t *>(vector_ptr[chunk_col_id])[number_of_rows], special, false);
		break;
	}
	case LogicalTypeId::TIMESTAMP: {
		success = Timestamp::TryConvertTimestamp(
		              value_ptr, size, static_cast<timestamp_t *>(vector_ptr[chunk_col_id])[number_of_rows]) ==
		          TimestampCastResult::SUCCESS;
		break;
	}
	default: {
		// By default we add a string
		if (!Utf8Proc::IsValid(value_ptr, size)) {
			bool force_error = !state_machine.options.ignore_errors && sniffing;
			// Invalid unicode, we must error
			LinesPerBoundary lines_per_batch(iterator.GetBoundaryIdx(), lines_read);
			auto csv_error = CSVError::InvalidUTF8(state_machine.options, lines_per_batch);
			error_handler.Error(csv_error, force_error);
			// If we got here, we are ingoring errors, hence we must ignore this line.
			ignore_current_row = true;
			break;
		}
		if (allocate) {
<<<<<<< HEAD
			// If it's a value produced over multiple buffers, we must allocate
			static_cast<string_t *>(vector_ptr[chunk_col_id])[number_of_rows] =
			    StringVector::AddStringOrBlob(parse_chunk.data[chunk_col_id], string_t(value_ptr, size));
=======
			static_cast<string_t *>(vector_ptr[chunk_col_id])[number_of_rows] = StringVector::AddStringOrBlob(
			    parse_chunk.data[chunk_col_id], string_t(value_ptr, UnsafeNumericCast<uint32_t>(size)));
>>>>>>> 07d7e115
		} else {
			static_cast<string_t *>(vector_ptr[chunk_col_id])[number_of_rows] =
			    string_t(value_ptr, UnsafeNumericCast<uint32_t>(size));
		}
		break;
	}
	}
	if (!success) {
		// We had a casting error, we push it here because we can only error when finishing the line read.
		cast_errors[cur_col_id] = std::string(value_ptr, size);
	}
	cur_col_id++;
	chunk_col_id++;
}

Value StringValueResult::GetValue(idx_t row_idx, idx_t col_idx) {
	if (validity_mask[col_idx]->AllValid()) {
		return Value(static_cast<string_t *>(vector_ptr[col_idx])[row_idx]);
	} else {
		if (validity_mask[col_idx]->RowIsValid(row_idx)) {
			return Value(static_cast<string_t *>(vector_ptr[col_idx])[row_idx]);
		} else {
			return Value();
		}
	}
}
DataChunk &StringValueResult::ToChunk() {
	parse_chunk.SetCardinality(number_of_rows);
	return parse_chunk;
}

void StringValueResult::Reset() {
	if (number_of_rows == 0) {
		return;
	}
	number_of_rows = 0;
	cur_col_id = 0;
	chunk_col_id = 0;
	for (auto &v : validity_mask) {
		v->SetAllValid(result_size);
	}
	buffer_handles.clear();
	ignore_current_row = false;
}

void StringValueResult::AddQuotedValue(StringValueResult &result, const idx_t buffer_pos) {
	if (result.escaped) {
		if (result.projecting_columns) {
			if (!result.projected_columns[result.cur_col_id]) {
				result.cur_col_id++;
				result.quoted = false;
				result.escaped = false;
				return;
			}
		}
		// If it's an escaped value we have to remove all the escapes, this is not really great
		auto value = StringValueScanner::RemoveEscape(
		    result.buffer_ptr + result.quoted_position + 1, buffer_pos - result.quoted_position - 2,
		    result.state_machine.dialect_options.state_machine_options.escape.GetValue(),
		    result.parse_chunk.data[result.chunk_col_id]);
		result.AddValueToVector(value.GetData(), value.GetSize());
	} else {
		if (buffer_pos < result.last_position + 2) {
			// empty value
			auto value = string_t();
			result.AddValueToVector(value.GetData(), value.GetSize());
		} else {
			result.AddValueToVector(result.buffer_ptr + result.quoted_position + 1,
			                        buffer_pos - result.quoted_position - 2);
		}
	}
	result.quoted = false;
	result.escaped = false;
}

void StringValueResult::AddValue(StringValueResult &result, const idx_t buffer_pos) {
	if (result.last_position > buffer_pos) {
		return;
	}
	if (result.quoted) {
		StringValueResult::AddQuotedValue(result, buffer_pos);
	} else {
		result.AddValueToVector(result.buffer_ptr + result.last_position, buffer_pos - result.last_position);
	}
	result.last_position = buffer_pos + 1;
}

void StringValueResult::HandleOverLimitRows() {
	LinesPerBoundary lines_per_batch(iterator.GetBoundaryIdx(), number_of_rows + 1);
	auto csv_error = CSVError::IncorrectColumnAmountError(state_machine.options, nullptr, number_of_columns,
	                                                      cur_col_id + 1, lines_per_batch);
	error_handler.Error(csv_error);
	// If we get here we need to remove the last line
	cur_col_id = 0;
	chunk_col_id = 0;
	ignore_current_row = true;
}

void StringValueResult::QuotedNewLine(StringValueResult &result) {
	result.quoted_new_line = true;
}

void StringValueResult::NullPaddingQuotedNewlineCheck() {
	// We do some checks for null_padding correctness
	if (state_machine.options.null_padding && iterator.IsBoundarySet() && quoted_new_line && iterator.done) {
		// If we have null_padding set, we found a quoted new line, we are scanning the file in parallel and it's the
		// last row of this thread.
		LinesPerBoundary lines_per_batch(iterator.GetBoundaryIdx(), number_of_rows + 1);
		auto csv_error = CSVError::NullPaddingFail(state_machine.options, lines_per_batch);
		error_handler.Error(csv_error);
	}
}

bool StringValueResult::AddRowInternal() {
	if (ignore_current_row) {
		cur_col_id = 0;
		chunk_col_id = 0;
		// An error occurred on this row, we are ignoring it and resetting our control flag
		ignore_current_row = false;
		return false;
	}
	if (!cast_errors.empty()) {
		// A wild casting error appears
		// Recreate row for rejects-table
		vector<Value> row;
		if (!state_machine.options.rejects_table_name.empty()) {
			for (idx_t col = 0; col < parse_chunk.ColumnCount(); col++) {
				if (cast_errors.find(col) != cast_errors.end()) {
					row.push_back(cast_errors[col]);
				} else {
					row.push_back(parse_chunk.data[col].GetValue(number_of_rows));
				}
			}
		}
		for (auto &cast_error : cast_errors) {
			std::ostringstream error;
			// Casting Error Message
			error << "Could not convert string \"" << cast_error.second << "\" to \'"
			      << LogicalTypeIdToString(parse_types[cast_error.first]) << "\'";
			auto error_string = error.str();
			LinesPerBoundary lines_per_batch(iterator.GetBoundaryIdx(), lines_read);

			auto csv_error = CSVError::CastError(state_machine.options, names[cast_error.first], error_string,
			                                     cast_error.first, row, lines_per_batch);
			error_handler.Error(csv_error);
		}
		// If we got here it means we are ignoring errors, hence we need to signify to our result scanner to ignore this
		// row
		// Cleanup this line and continue
		cast_errors.clear();
		cur_col_id = 0;
		chunk_col_id = 0;
		return false;
	}
	NullPaddingQuotedNewlineCheck();
	quoted_new_line = false;
	// We need to check if we are getting the correct number of columns here.
	// If columns are correct, we add it, and that's it.
	if (cur_col_id != number_of_columns) {
		// We have too few columns:
		if (null_padding) {
			while (cur_col_id < number_of_columns) {
				bool empty = false;
				if (cur_col_id < state_machine.options.force_not_null.size()) {
					empty = state_machine.options.force_not_null[cur_col_id];
				}
				if (projecting_columns) {
					if (!projected_columns[cur_col_id]) {
						cur_col_id++;
						continue;
					}
				}
				if (empty) {
					static_cast<string_t *>(vector_ptr[chunk_col_id])[number_of_rows] = string_t();
				} else {
					validity_mask[chunk_col_id]->SetInvalid(number_of_rows);
				}
				cur_col_id++;
				chunk_col_id++;
			}
		} else {
			// If we are not null-padding this is an error
			LinesPerBoundary lines_per_batch(iterator.GetBoundaryIdx(), number_of_rows + 1);
			auto csv_error = CSVError::IncorrectColumnAmountError(state_machine.options, nullptr, number_of_columns,
			                                                      cur_col_id, lines_per_batch);
			error_handler.Error(csv_error);
			// If we are here we ignore_errors, so we delete this line
			number_of_rows--;
		}
	}
	cur_col_id = 0;
	chunk_col_id = 0;
	number_of_rows++;
	if (number_of_rows >= result_size) {
		// We have a full chunk
		return true;
	}
	return false;
}

bool StringValueResult::AddRow(StringValueResult &result, const idx_t buffer_pos) {
	if (result.last_position <= buffer_pos) {
		LinePosition current_line_start = {result.iterator.pos.buffer_idx, result.iterator.pos.buffer_pos,
		                                   result.buffer_size};
		idx_t current_line_size = current_line_start - result.previous_line_start;
		if (result.store_line_size) {
			result.error_handler.NewMaxLineSize(current_line_size);
		}
		if (current_line_size > result.state_machine.options.maximum_line_size) {
			LinesPerBoundary lines_per_batch(result.iterator.GetBoundaryIdx(), result.number_of_rows);
			auto csv_error = CSVError::LineSizeError(result.state_machine.options, current_line_size, lines_per_batch);
			result.error_handler.Error(csv_error);
		}
		result.pre_previous_line_start = result.previous_line_start;
		result.previous_line_start = current_line_start;
		// We add the value
		if (result.quoted) {
			StringValueResult::AddQuotedValue(result, buffer_pos);
		} else {
			result.AddValueToVector(result.buffer_ptr + result.last_position, buffer_pos - result.last_position);
		}
		if (result.state_machine.dialect_options.state_machine_options.new_line == NewLineIdentifier::CARRY_ON) {
			if (result.states.states[1] == CSVState::RECORD_SEPARATOR) {
				// Even though this is marked as a carry on, this is a hippie mixie
				result.last_position = buffer_pos + 1;
			} else {
				result.last_position = buffer_pos + 2;
			}
		} else {
			result.last_position = buffer_pos + 1;
		}
	}

	// We add the value
	return result.AddRowInternal();
}

void StringValueResult::InvalidState(StringValueResult &result) {
	// FIXME: How do we recover from an invalid state? Can we restart the state machine and jump to the next row?
	LinesPerBoundary lines_per_batch(result.iterator.GetBoundaryIdx(), result.number_of_rows);
	auto csv_error = CSVError::UnterminatedQuotesError(result.state_machine.options,
	                                                   static_cast<string_t *>(result.vector_ptr[result.chunk_col_id]),
	                                                   result.number_of_rows, result.cur_col_id, lines_per_batch);
	result.error_handler.Error(csv_error);
}

bool StringValueResult::EmptyLine(StringValueResult &result, const idx_t buffer_pos) {
	// We care about empty lines if this is a single column csv file
	result.last_position = buffer_pos + 1;
	if (result.states.IsCarriageReturn() &&
	    result.state_machine.dialect_options.state_machine_options.new_line == NewLineIdentifier::CARRY_ON) {
		result.last_position++;
	}
	if (result.number_of_columns == 1) {
		if (result.null_str_size == 0) {
			bool empty = false;
			if (!result.state_machine.options.force_not_null.empty()) {
				empty = result.state_machine.options.force_not_null[0];
			}
			if (empty) {
				static_cast<string_t *>(result.vector_ptr[0])[result.number_of_rows] = string_t();
			} else {
				result.validity_mask[0]->SetInvalid(result.number_of_rows);
			}
			result.number_of_rows++;
		}
		if (result.number_of_rows >= result.result_size) {
			// We have a full chunk
			return true;
		}
	}
	return false;
}

StringValueScanner::StringValueScanner(idx_t scanner_idx_p, const shared_ptr<CSVBufferManager> &buffer_manager,
                                       const shared_ptr<CSVStateMachine> &state_machine,
                                       const shared_ptr<CSVErrorHandler> &error_handler,
                                       const shared_ptr<CSVFileScan> &csv_file_scan, bool sniffing,
                                       CSVIterator boundary, idx_t result_size)
    : BaseScanner(buffer_manager, state_machine, error_handler, sniffing, csv_file_scan, boundary),
      scanner_idx(scanner_idx_p),
      result(states, *state_machine, cur_buffer_handle, BufferAllocator::Get(buffer_manager->context), result_size,
             iterator.pos.buffer_pos, *error_handler, iterator,
             buffer_manager->context.client_data->debug_set_max_line_length, csv_file_scan, lines_read, sniffing) {
}

StringValueScanner::StringValueScanner(const shared_ptr<CSVBufferManager> &buffer_manager,
                                       const shared_ptr<CSVStateMachine> &state_machine,
                                       const shared_ptr<CSVErrorHandler> &error_handler)
    : BaseScanner(buffer_manager, state_machine, error_handler, false, nullptr, {}), scanner_idx(0),
      result(states, *state_machine, cur_buffer_handle, Allocator::DefaultAllocator(), STANDARD_VECTOR_SIZE,
             iterator.pos.buffer_pos, *error_handler, iterator,
             buffer_manager->context.client_data->debug_set_max_line_length, csv_file_scan, lines_read, sniffing) {
}

unique_ptr<StringValueScanner> StringValueScanner::GetCSVScanner(ClientContext &context, CSVReaderOptions &options) {
	auto state_machine = make_shared<CSVStateMachine>(options, options.dialect_options.state_machine_options,
	                                                  CSVStateMachineCache::Get(context));

	state_machine->dialect_options.num_cols = options.dialect_options.num_cols;
	state_machine->dialect_options.header = options.dialect_options.header;
	auto buffer_manager = make_shared<CSVBufferManager>(context, options, options.file_path, 0);
	auto scanner = make_uniq<StringValueScanner>(buffer_manager, state_machine, make_shared<CSVErrorHandler>());
	scanner->csv_file_scan = make_shared<CSVFileScan>(context, options.file_path, options);
	scanner->csv_file_scan->InitializeProjection();
	return scanner;
}

bool StringValueScanner::FinishedIterator() {
	return iterator.done;
}

StringValueResult &StringValueScanner::ParseChunk() {
	result.Reset();
	ParseChunkInternal(result);
	return result;
}

void StringValueScanner::Flush(DataChunk &insert_chunk) {
	auto &process_result = ParseChunk();
	// First Get Parsed Chunk
	auto &parse_chunk = process_result.ToChunk();
	// We have to check if we got to error
	error_handler->ErrorIfNeeded();

	if (parse_chunk.size() == 0) {
		return;
	}
	// convert the columns in the parsed chunk to the types of the table
	insert_chunk.SetCardinality(parse_chunk);

	// We keep track of the borked lines, in case we are ignoring errors
	unordered_set<idx_t> borked_lines;
	D_ASSERT(csv_file_scan);

	auto &reader_data = csv_file_scan->reader_data;
	// Now Do the cast-aroo
	for (idx_t c = 0; c < reader_data.column_ids.size(); c++) {
		idx_t col_idx = c;
		idx_t result_idx = reader_data.column_mapping[c];
		if (!csv_file_scan->projection_ids.empty()) {
			result_idx = reader_data.column_mapping[csv_file_scan->projection_ids[c].second];
		}
		if (col_idx >= parse_chunk.ColumnCount()) {
			throw InvalidInputException("Mismatch between the schema of different files");
		}
		auto &parse_vector = parse_chunk.data[col_idx];
		auto &result_vector = insert_chunk.data[result_idx];
		auto &type = result_vector.GetType();
		auto &parse_type = parse_vector.GetType();
		if (type == LogicalType::VARCHAR || (type != LogicalType::VARCHAR && parse_type != LogicalType::VARCHAR)) {
			// reinterpret rather than reference
			result_vector.Reinterpret(parse_vector);
		} else {
			string error_message;
			CastParameters parameters(false, &error_message);
			bool success;
			idx_t line_error = 0;
			bool line_error_set = true;

			if (!state_machine->options.dialect_options.date_format.at(LogicalTypeId::DATE).GetValue().Empty() &&
			    type.id() == LogicalTypeId::DATE) {
				// use the date format to cast the chunk
				success = CSVCast::TryCastDateVector(state_machine->options.dialect_options.date_format, parse_vector,
				                                     result_vector, parse_chunk.size(), parameters, line_error);
			} else if (!state_machine->options.dialect_options.date_format.at(LogicalTypeId::TIMESTAMP)
			                .GetValue()
			                .Empty() &&
			           type.id() == LogicalTypeId::TIMESTAMP) {
				// use the date format to cast the chunk
				success = CSVCast::TryCastTimestampVector(state_machine->options.dialect_options.date_format,
				                                          parse_vector, result_vector, parse_chunk.size(), parameters);
			} else if (state_machine->options.decimal_separator != "." &&
			           (type.id() == LogicalTypeId::FLOAT || type.id() == LogicalTypeId::DOUBLE)) {
				success =
				    CSVCast::TryCastFloatingVectorCommaSeparated(state_machine->options, parse_vector, result_vector,
				                                                 parse_chunk.size(), parameters, type, line_error);
			} else if (state_machine->options.decimal_separator != "." && type.id() == LogicalTypeId::DECIMAL) {
				success = CSVCast::TryCastDecimalVectorCommaSeparated(
				    state_machine->options, parse_vector, result_vector, parse_chunk.size(), parameters, type);
			} else {
				// target type is not varchar: perform a cast
				success = VectorOperations::TryCast(buffer_manager->context, parse_vector, result_vector,
				                                    parse_chunk.size(), &error_message);
				line_error_set = false;
			}
			if (success) {
				continue;
			}
			// An error happened, to propagate it we need to figure out the exact line where the casting failed.
			UnifiedVectorFormat inserted_column_data;
			result_vector.ToUnifiedFormat(parse_chunk.size(), inserted_column_data);
			UnifiedVectorFormat parse_column_data;
			parse_vector.ToUnifiedFormat(parse_chunk.size(), parse_column_data);
			if (!line_error_set) {
				for (; line_error < parse_chunk.size(); line_error++) {
					if (!inserted_column_data.validity.RowIsValid(line_error) &&
					    parse_column_data.validity.RowIsValid(line_error)) {
						break;
					}
				}
			}
			{
				vector<Value> row;
				for (idx_t col = 0; col < parse_chunk.ColumnCount(); col++) {
					row.push_back(parse_chunk.GetValue(col, line_error));
				}
				LinesPerBoundary lines_per_batch(iterator.GetBoundaryIdx(),
				                                 lines_read - parse_chunk.size() + line_error);
				auto csv_error = CSVError::CastError(state_machine->options, csv_file_scan->names[col_idx],
				                                     error_message, col_idx, row, lines_per_batch);
				error_handler->Error(csv_error);
			}
			borked_lines.insert(line_error++);
			D_ASSERT(state_machine->options.ignore_errors);
			// We are ignoring errors. We must continue but ignoring borked rows
			for (; line_error < parse_chunk.size(); line_error++) {
				if (!inserted_column_data.validity.RowIsValid(line_error) &&
				    parse_column_data.validity.RowIsValid(line_error)) {
					borked_lines.insert(line_error);
					vector<Value> row;
					for (idx_t col = 0; col < parse_chunk.ColumnCount(); col++) {
						row.push_back(parse_chunk.GetValue(col, line_error));
					}
					LinesPerBoundary lines_per_batch(iterator.GetBoundaryIdx(),
					                                 lines_read - parse_chunk.size() + line_error);
					auto csv_error = CSVError::CastError(state_machine->options, csv_file_scan->names[col_idx],
					                                     error_message, col_idx, row, lines_per_batch);

					error_handler->Error(csv_error);
				}
			}
		}
	}
	if (!borked_lines.empty()) {
		// We must remove the borked lines from our chunk
		SelectionVector succesful_rows(parse_chunk.size() - borked_lines.size());
		idx_t sel_idx = 0;
		for (idx_t row_idx = 0; row_idx < parse_chunk.size(); row_idx++) {
			if (borked_lines.find(row_idx) == borked_lines.end()) {
				succesful_rows.set_index(sel_idx++, row_idx);
			}
		}
		// Now we slice the result
		insert_chunk.Slice(succesful_rows, sel_idx);
	}
}

void StringValueScanner::Initialize() {
	states.Initialize();

	if (result.result_size != 1 && !(sniffing && state_machine->options.null_padding &&
	                                 !state_machine->options.dialect_options.skip_rows.IsSetByUser())) {
		SetStart();
	}
	result.last_position = iterator.pos.buffer_pos;
	result.previous_line_start = {iterator.pos.buffer_idx, iterator.pos.buffer_pos, cur_buffer_handle->actual_size};

	result.pre_previous_line_start = result.previous_line_start;
}

void StringValueScanner::ProcessExtraRow() {
	result.NullPaddingQuotedNewlineCheck();
	idx_t to_pos = cur_buffer_handle->actual_size;
	while (iterator.pos.buffer_pos < to_pos) {
		state_machine->Transition(states, buffer_handle_ptr[iterator.pos.buffer_pos]);
		switch (states.states[1]) {
		case CSVState::INVALID:
			result.InvalidState(result);
			iterator.pos.buffer_pos++;
			return;
		case CSVState::RECORD_SEPARATOR:
			if (states.states[0] == CSVState::RECORD_SEPARATOR) {
				lines_read++;
				result.EmptyLine(result, iterator.pos.buffer_pos);
				iterator.pos.buffer_pos++;
				return;
			} else if (states.states[0] != CSVState::CARRIAGE_RETURN) {
				lines_read++;
				result.AddRow(result, iterator.pos.buffer_pos);
				iterator.pos.buffer_pos++;
				return;
			}
			lines_read++;
			iterator.pos.buffer_pos++;
			break;
		case CSVState::CARRIAGE_RETURN:
			if (states.states[0] != CSVState::RECORD_SEPARATOR) {
				result.AddRow(result, iterator.pos.buffer_pos);
				iterator.pos.buffer_pos++;
				lines_read++;
				return;
			} else {
				result.EmptyLine(result, iterator.pos.buffer_pos);
				iterator.pos.buffer_pos++;
				lines_read++;
				return;
			}
		case CSVState::DELIMITER:
			result.AddValue(result, iterator.pos.buffer_pos);
			iterator.pos.buffer_pos++;
			break;
		case CSVState::QUOTED:
			if (states.states[0] == CSVState::UNQUOTED) {
				result.SetEscaped(result);
			}
			result.SetQuoted(result, iterator.pos.buffer_pos);
			iterator.pos.buffer_pos++;
			while (state_machine->transition_array
			           .skip_quoted[static_cast<uint8_t>(buffer_handle_ptr[iterator.pos.buffer_pos])] &&
			       iterator.pos.buffer_pos < to_pos - 1) {
				iterator.pos.buffer_pos++;
			}
			break;
		case CSVState::ESCAPE:
			result.SetEscaped(result);
			iterator.pos.buffer_pos++;
			break;
		case CSVState::STANDARD:
			iterator.pos.buffer_pos++;
			while (state_machine->transition_array
			           .skip_standard[static_cast<uint8_t>(buffer_handle_ptr[iterator.pos.buffer_pos])] &&
			       iterator.pos.buffer_pos < to_pos - 1) {
				iterator.pos.buffer_pos++;
			}
			break;
		case CSVState::QUOTED_NEW_LINE:
			result.quoted_new_line = true;
			result.NullPaddingQuotedNewlineCheck();
			iterator.pos.buffer_pos++;
			break;
		default:
			iterator.pos.buffer_pos++;
			break;
		}
	}
}

string_t StringValueScanner::RemoveEscape(const char *str_ptr, idx_t end, char escape, Vector &vector) {
	// Figure out the exact size
	idx_t str_pos = 0;
	bool just_escaped = false;
	for (idx_t cur_pos = 0; cur_pos < end; cur_pos++) {
		if (str_ptr[cur_pos] == escape && !just_escaped) {
			just_escaped = true;
		} else {
			just_escaped = false;
			str_pos++;
		}
	}

	auto removed_escapes = StringVector::EmptyString(vector, str_pos);
	auto removed_escapes_ptr = removed_escapes.GetDataWriteable();
	// Allocate string and copy it
	str_pos = 0;
	just_escaped = false;
	for (idx_t cur_pos = 0; cur_pos < end; cur_pos++) {
		char c = str_ptr[cur_pos];
		if (c == escape && !just_escaped) {
			just_escaped = true;
		} else {
			just_escaped = false;
			removed_escapes_ptr[str_pos++] = c;
		}
	}
	removed_escapes.Finalize();
	return removed_escapes;
}

void StringValueScanner::ProcessOverbufferValue() {
	// Process first string
	states.Initialize();
	string overbuffer_string;
	auto previous_buffer = previous_buffer_handle->Ptr();
	if (result.last_position == previous_buffer_handle->actual_size) {
		state_machine->Transition(states, previous_buffer[result.last_position - 1]);
	}
	idx_t j = 0;
	result.quoted = false;
	for (idx_t i = result.last_position; i < previous_buffer_handle->actual_size; i++) {
		state_machine->Transition(states, previous_buffer[i]);
		if (states.EmptyLine() || states.IsCurrentNewRow()) {
			continue;
		}
		if (states.NewRow() || states.NewValue()) {
			break;
		} else {
			overbuffer_string += previous_buffer[i];
		}
		if (states.IsQuoted()) {
			result.SetQuoted(result, j);
		}
		if (states.IsEscaped()) {
			result.escaped = true;
		}
		j++;
	}
	if (overbuffer_string.empty() &&
	    state_machine->dialect_options.state_machine_options.new_line == NewLineIdentifier::CARRY_ON) {
		if (buffer_handle_ptr[iterator.pos.buffer_pos] == '\n') {
			iterator.pos.buffer_pos++;
		}
	}
	// second buffer
	for (; iterator.pos.buffer_pos < cur_buffer_handle->actual_size; iterator.pos.buffer_pos++) {
		state_machine->Transition(states, buffer_handle_ptr[iterator.pos.buffer_pos]);
		if (states.EmptyLine()) {
			if (state_machine->dialect_options.num_cols == 1) {
				break;
			} else {
				continue;
			}
		}
		if (states.NewRow() || states.NewValue()) {
			break;
		} else {
			overbuffer_string += buffer_handle_ptr[iterator.pos.buffer_pos];
		}
		if (states.IsQuoted()) {
			result.SetQuoted(result, j);
		}
		if (states.IsEscaped()) {
			result.escaped = true;
		}
		j++;
	}
	string_t value;
	if (result.quoted) {
		value = string_t(overbuffer_string.c_str() + result.quoted_position,
		                 UnsafeNumericCast<uint32_t>(overbuffer_string.size() - 1 - result.quoted_position));
		if (result.escaped) {
			const auto str_ptr = static_cast<const char *>(overbuffer_string.c_str() + result.quoted_position);
			value =
			    StringValueScanner::RemoveEscape(str_ptr, overbuffer_string.size() - 2,
			                                     state_machine->dialect_options.state_machine_options.escape.GetValue(),
			                                     result.parse_chunk.data[result.chunk_col_id]);
		}
	} else {
		value = string_t(overbuffer_string.c_str(), UnsafeNumericCast<uint32_t>(overbuffer_string.size()));
	}

	if (states.EmptyLine() && state_machine->dialect_options.num_cols == 1) {
		result.EmptyLine(result, iterator.pos.buffer_pos);
	} else if (!states.IsNotSet()) {
		result.AddValueToVector(value.GetData(), value.GetSize(), true);
	}

	if (states.NewRow() && !states.IsNotSet()) {
		result.AddRowInternal();
		lines_read++;
	}

	if (iterator.pos.buffer_pos >= cur_buffer_handle->actual_size && cur_buffer_handle->is_last_buffer) {
		result.added_last_line = true;
	}
	if (states.IsCarriageReturn() &&
	    state_machine->dialect_options.state_machine_options.new_line == NewLineIdentifier::CARRY_ON) {
		result.last_position = ++iterator.pos.buffer_pos + 1;
	} else {
		result.last_position = ++iterator.pos.buffer_pos;
	}
	// Be sure to reset the quoted and escaped variables
	result.quoted = false;
	result.escaped = false;
}

bool StringValueScanner::MoveToNextBuffer() {
	if (iterator.pos.buffer_pos >= cur_buffer_handle->actual_size) {
		previous_buffer_handle = cur_buffer_handle;
		cur_buffer_handle = buffer_manager->GetBuffer(++iterator.pos.buffer_idx);
		result.buffer_handles.push_back(cur_buffer_handle);
		if (!cur_buffer_handle) {
			iterator.pos.buffer_idx--;
			buffer_handle_ptr = nullptr;
			// We do not care if it's a quoted new line on the last row of our file.
			result.quoted_new_line = false;
			// This means we reached the end of the file, we must add a last line if there is any to be added
			if (states.EmptyLine() || states.NewRow() || result.added_last_line || states.IsCurrentNewRow() ||
			    states.IsNotSet()) {
				if (result.cur_col_id == result.number_of_columns) {
					result.number_of_rows++;
				}
				result.cur_col_id = 0;
				result.chunk_col_id = 0;
				return false;
			} else if (states.NewValue()) {
				// we add the value
				result.AddValue(result, previous_buffer_handle->actual_size);
				// And an extra empty value to represent what comes after the delimiter
				result.AddRow(result, previous_buffer_handle->actual_size);
				lines_read++;
			} else if (states.IsQuotedCurrent()) {
				// Unterminated quote
				result.InvalidState(result);
			} else {
				result.AddRow(result, previous_buffer_handle->actual_size);
				lines_read++;
			}
			return false;
		}
		iterator.pos.buffer_pos = 0;
		buffer_handle_ptr = cur_buffer_handle->Ptr();
		// Handle overbuffer value
		ProcessOverbufferValue();
		result.buffer_ptr = buffer_handle_ptr;
		result.buffer_size = cur_buffer_handle->actual_size;
		return true;
	}
	return false;
}

void StringValueScanner::SkipBOM() {
	if (cur_buffer_handle->actual_size >= 3 && result.buffer_ptr[0] == '\xEF' && result.buffer_ptr[1] == '\xBB' &&
	    result.buffer_ptr[2] == '\xBF') {
		iterator.pos.buffer_pos = 3;
	}
}

void StringValueScanner::SkipCSVRows() {
	idx_t rows_to_skip =
	    state_machine->dialect_options.skip_rows.GetValue() + state_machine->dialect_options.header.GetValue();
	if (rows_to_skip == 0) {
		return;
	}
	SkipScanner row_skipper(buffer_manager, state_machine, error_handler, rows_to_skip);
	row_skipper.ParseChunk();
	iterator.pos.buffer_pos = row_skipper.GetIteratorPosition();
	if (row_skipper.state_machine->options.dialect_options.state_machine_options.new_line ==
	        NewLineIdentifier::CARRY_ON &&
	    row_skipper.states.states[1] == CSVState::CARRIAGE_RETURN) {
		iterator.pos.buffer_pos++;
	}
	if (result.store_line_size) {
		result.error_handler.NewMaxLineSize(iterator.pos.buffer_pos);
	}
	lines_read += row_skipper.GetLinesRead();
}

void StringValueScanner::SkipUntilNewLine() {
	// Now skip until next newline
	if (state_machine->options.dialect_options.state_machine_options.new_line.GetValue() ==
	    NewLineIdentifier::CARRY_ON) {
		bool carriage_return = false;
		bool not_carriage_return = false;
		for (; iterator.pos.buffer_pos < cur_buffer_handle->actual_size; iterator.pos.buffer_pos++) {
			if (buffer_handle_ptr[iterator.pos.buffer_pos] == '\r') {
				carriage_return = true;
			} else if (buffer_handle_ptr[iterator.pos.buffer_pos] != '\n') {
				not_carriage_return = true;
			}
			if (buffer_handle_ptr[iterator.pos.buffer_pos] == '\n') {
				if (carriage_return || not_carriage_return) {
					iterator.pos.buffer_pos++;
					return;
				}
			}
		}
	} else {
		for (; iterator.pos.buffer_pos < cur_buffer_handle->actual_size; iterator.pos.buffer_pos++) {
			if (buffer_handle_ptr[iterator.pos.buffer_pos] == '\n' ||
			    buffer_handle_ptr[iterator.pos.buffer_pos] == '\r') {
				iterator.pos.buffer_pos++;
				return;
			}
		}
	}
}

bool StringValueScanner::CanDirectlyCast(const LogicalType &type,
                                         const map<LogicalTypeId, CSVOption<StrpTimeFormat>> &format_options) {

	switch (type.id()) {
		// All Integers (Except HugeInt)
	case LogicalTypeId::TINYINT:
	case LogicalTypeId::SMALLINT:
	case LogicalTypeId::INTEGER:
	case LogicalTypeId::BIGINT:
	case LogicalTypeId::UTINYINT:
	case LogicalTypeId::USMALLINT:
	case LogicalTypeId::UINTEGER:
	case LogicalTypeId::UBIGINT:
	case LogicalTypeId::DOUBLE:
	case LogicalTypeId::FLOAT:
		return true;
	case LogicalTypeId::DATE:
		// We can only internally cast YYYY-MM-DD
		if (format_options.at(LogicalTypeId::DATE).GetValue().format_specifier == "%Y-%m-%d") {
			return true;
		} else {
			return false;
		}
	case LogicalTypeId::TIMESTAMP:
		if (format_options.at(LogicalTypeId::TIMESTAMP).GetValue().format_specifier == "%Y-%m-%d %H:%M:%S") {
			return true;
		} else {
			return false;
		}
	case LogicalType::VARCHAR:
		return true;
	default:
		return false;
	}
}

void StringValueScanner::SetStart() {
	if (iterator.pos.buffer_idx == 0 && iterator.pos.buffer_pos == 0) {
		// This means this is the very first buffer
		// This CSV is not from auto-detect, so we don't know where exactly it starts
		// Hence we potentially have to skip empty lines and headers.
		SkipBOM();
		SkipCSVRows();
		return;
	}
	// We have to look for a new line that fits our schema
	// 1. We walk until the next new line
	bool line_found;
	unique_ptr<StringValueScanner> scan_finder;
	do {
		SkipUntilNewLine();
		if (state_machine->options.null_padding) {
			// When Null Padding, we assume we start from the correct new-line
			return;
		}

		scan_finder = make_uniq<StringValueScanner>(
		    0, buffer_manager, state_machine, make_shared<CSVErrorHandler>(true), csv_file_scan, false, iterator, 1);
		auto &tuples = scan_finder->ParseChunk();
		line_found = true;
		if (tuples.number_of_rows != 1) {
			line_found = false;
			// If no tuples were parsed, this is not the correct start, we need to skip until the next new line
			// Or if columns don't match, this is not the correct start, we need to skip until the next new line
			if (scan_finder->previous_buffer_handle) {
				if (scan_finder->iterator.pos.buffer_pos >= scan_finder->previous_buffer_handle->actual_size &&
				    scan_finder->previous_buffer_handle->is_last_buffer) {
					iterator.pos.buffer_idx = scan_finder->iterator.pos.buffer_idx;
					iterator.pos.buffer_pos = scan_finder->iterator.pos.buffer_pos;
					result.last_position = iterator.pos.buffer_pos;
					iterator.done = scan_finder->iterator.done;
					return;
				}
			}
			if (iterator.pos.buffer_pos == cur_buffer_handle->actual_size) {
				// If things go terribly wrong, we never loop indefinetly.
				iterator.pos.buffer_idx = scan_finder->iterator.pos.buffer_idx;
				iterator.pos.buffer_pos = scan_finder->iterator.pos.buffer_pos;
				result.last_position = iterator.pos.buffer_pos;
				iterator.done = scan_finder->iterator.done;
				return;
			}
		}
	} while (!line_found);
	iterator.pos.buffer_idx = scan_finder->result.pre_previous_line_start.buffer_idx;
	iterator.pos.buffer_pos = scan_finder->result.pre_previous_line_start.buffer_pos;
	result.last_position = iterator.pos.buffer_pos;
}

void StringValueScanner::FinalizeChunkProcess() {
	if (result.number_of_rows >= result.result_size || iterator.done) {
		// We are done
		if (!sniffing) {
			if (csv_file_scan) {
				csv_file_scan->bytes_read += bytes_read;
				bytes_read = 0;
			}
		}
		return;
	}
	// If we are not done we have two options.
	// 1) If a boundary is set.
	if (iterator.IsBoundarySet()) {
		iterator.done = true;
		// We read until the next line or until we have nothing else to read.
		// Move to next buffer
		if (!cur_buffer_handle) {
			return;
		}
		bool moved = MoveToNextBuffer();
		if (cur_buffer_handle) {
			if (moved && result.cur_col_id < result.number_of_columns && result.cur_col_id > 0) {
				ProcessExtraRow();
			} else if (!moved) {
				ProcessExtraRow();
			}
			if (cur_buffer_handle->is_last_buffer && iterator.pos.buffer_pos >= cur_buffer_handle->actual_size) {
				MoveToNextBuffer();
			}
		}
	} else {
		// 2) If a boundary is not set
		// We read until the chunk is complete, or we have nothing else to read.
		while (!FinishedFile() && result.number_of_rows < result.result_size) {
			MoveToNextBuffer();
			if (result.number_of_rows >= result.result_size) {
				return;
			}
			if (cur_buffer_handle) {
				Process(result);
			}
		}
		iterator.done = FinishedFile();
		if (result.null_padding && result.number_of_rows < STANDARD_VECTOR_SIZE) {
			while (result.chunk_col_id < result.parse_chunk.ColumnCount()) {
				result.validity_mask[result.chunk_col_id++]->SetInvalid(result.number_of_rows);
				result.cur_col_id++;
			}
			result.number_of_rows++;
		}
	}
}
} // namespace duckdb<|MERGE_RESOLUTION|>--- conflicted
+++ resolved
@@ -14,14 +14,9 @@
                                      const shared_ptr<CSVBufferHandle> &buffer_handle, Allocator &buffer_allocator,
                                      idx_t result_size_p, idx_t buffer_position, CSVErrorHandler &error_hander_p,
                                      CSVIterator &iterator_p, bool store_line_size_p,
-<<<<<<< HEAD
                                      shared_ptr<CSVFileScan> csv_file_scan_p, idx_t &lines_read_p, bool sniffing_p)
-    : ScannerResult(states, state_machine), number_of_columns(state_machine.dialect_options.num_cols),
-=======
-                                     shared_ptr<CSVFileScan> csv_file_scan_p, idx_t &lines_read_p)
     : ScannerResult(states, state_machine),
       number_of_columns(NumericCast<uint32_t>(state_machine.dialect_options.num_cols)),
->>>>>>> 07d7e115
       null_padding(state_machine.options.null_padding), ignore_errors(state_machine.options.ignore_errors),
       null_str_ptr(state_machine.options.null_str.c_str()), null_str_size(state_machine.options.null_str.size()),
       result_size(result_size_p), error_handler(error_hander_p), iterator(iterator_p),
@@ -218,7 +213,7 @@
 	}
 	default: {
 		// By default we add a string
-		if (!Utf8Proc::IsValid(value_ptr, size)) {
+		if (!Utf8Proc::IsValid(value_ptr, UnsafeNumericCast<uint32_t>(size))) {
 			bool force_error = !state_machine.options.ignore_errors && sniffing;
 			// Invalid unicode, we must error
 			LinesPerBoundary lines_per_batch(iterator.GetBoundaryIdx(), lines_read);
@@ -229,14 +224,9 @@
 			break;
 		}
 		if (allocate) {
-<<<<<<< HEAD
 			// If it's a value produced over multiple buffers, we must allocate
-			static_cast<string_t *>(vector_ptr[chunk_col_id])[number_of_rows] =
-			    StringVector::AddStringOrBlob(parse_chunk.data[chunk_col_id], string_t(value_ptr, size));
-=======
 			static_cast<string_t *>(vector_ptr[chunk_col_id])[number_of_rows] = StringVector::AddStringOrBlob(
 			    parse_chunk.data[chunk_col_id], string_t(value_ptr, UnsafeNumericCast<uint32_t>(size)));
->>>>>>> 07d7e115
 		} else {
 			static_cast<string_t *>(vector_ptr[chunk_col_id])[number_of_rows] =
 			    string_t(value_ptr, UnsafeNumericCast<uint32_t>(size));
