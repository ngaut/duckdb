#include "duckdb/execution/operator/persistent/buffered_csv_reader.hpp"

#include "duckdb/catalog/catalog_entry/table_catalog_entry.hpp"
#include "duckdb/common/file_system.hpp"
#include "duckdb/common/gzip_stream.hpp"
#include "duckdb/common/string_util.hpp"
#include "duckdb/common/vector_operations/unary_executor.hpp"
#include "duckdb/common/vector_operations/vector_operations.hpp"
#include "duckdb/execution/operator/persistent/physical_copy_from_file.hpp"
#include "duckdb/function/scalar/strftime.hpp"
#include "duckdb/main/database.hpp"
#include "duckdb/parser/column_definition.hpp"
#include "duckdb/storage/data_table.hpp"
#include "utf8proc_wrapper.hpp"

#include <algorithm>
#include <cctype>
#include <cstring>
#include <fstream>

using namespace std;

namespace duckdb {

static char is_newline(char c) {
	return c == '\n' || c == '\r';
}

// Helper function to generate column names
static string GenerateColumnName(const idx_t total_cols, const idx_t col_number, const string prefix = "column") {
	uint8_t max_digits = total_cols > 10 ? (int)log10((double)total_cols - 1) + 1 : 1;
	uint8_t digits = col_number >= 10 ? (int)log10((double)col_number) + 1 : 1;
	string leading_zeros = string("0", max_digits - digits);
	string value = std::to_string(col_number);
	return string(prefix + leading_zeros + value);
}

static string GetLineNumberStr(idx_t linenr, bool linenr_estimated) {
	string estimated = (linenr_estimated ? string(" (estimated)") : string(""));
	return std::to_string(linenr + 1) + estimated;
}

static bool is_digit(char c) {
	return std::isdigit(c);
}

static bool StartsWithNumericDate(string &separator, const string_t &value) {
	auto begin = value.GetData();
	auto end = begin + value.GetSize();

	//	StrpTimeFormat::Parse will skip whitespace, so we can too
	auto field1 = std::find_if_not(begin, end, StringUtil::CharacterIsSpace);
	if (field1 == end) {
		return false;
	}

	//	first numeric field must start immediately
	if (!std::isdigit(*field1)) {
		return false;
	}
	auto literal1 = std::find_if_not(field1, end, is_digit);
	if (literal1 == end) {
		return false;
	}

	//	second numeric field must exist
	auto field2 = std::find_if(literal1, end, is_digit);
	if (field2 == end) {
		return false;
	}
	auto literal2 = std::find_if_not(field2, end, is_digit);
	if (literal2 == end) {
		return false;
	}

	//	third numeric field must exist
	auto field3 = std::find_if(literal2, end, is_digit);
	if (field3 == end) {
		return false;
	}

	//	second literal must match first
	if (((field3 - literal2) != (field2 - literal1)) || strncmp(literal1, literal2, (field2 - literal1))) {
		return false;
	}

	//	copy the literal as the separator, escaping percent signs
	separator.clear();
	while (literal1 < field2) {
		const auto literal_char = *literal1++;
		if (literal_char == '%') {
			separator.push_back(literal_char);
		}
		separator.push_back(literal_char);
	}

	return true;
}

string GenerateDateFormat(const string &separator, const char *format_template) {
	string format_specifier = format_template;

	//	replace all dashes with the separator
	for (auto pos = std::find(format_specifier.begin(), format_specifier.end(), '-'); pos != format_specifier.end();
	     pos = std::find(pos + separator.size(), format_specifier.end(), '-')) {
		format_specifier.replace(pos, pos + 1, separator);
	}

	return format_specifier;
}

TextSearchShiftArray::TextSearchShiftArray() {
}

TextSearchShiftArray::TextSearchShiftArray(string search_term) : length(search_term.size()) {
	if (length > 255) {
		throw Exception("Size of delimiter/quote/escape in CSV reader is limited to 255 bytes");
	}
	// initialize the shifts array
	shifts = unique_ptr<uint8_t[]>(new uint8_t[length * 255]);
	memset(shifts.get(), 0, length * 255 * sizeof(uint8_t));
	// iterate over each of the characters in the array
	for (idx_t main_idx = 0; main_idx < length; main_idx++) {
		uint8_t current_char = (uint8_t)search_term[main_idx];
		// now move over all the remaining positions
		for (idx_t i = main_idx; i < length; i++) {
			bool is_match = true;
			// check if the prefix matches at this position
			// if it does, we move to this position after encountering the current character
			for (idx_t j = 0; j < main_idx; j++) {
				if (search_term[i - main_idx + j] != search_term[j]) {
					is_match = false;
				}
			}
			if (!is_match) {
				continue;
			}
			shifts[i * 255 + current_char] = main_idx + 1;
		}
	}
}

BufferedCSVReader::BufferedCSVReader(ClientContext &context, BufferedCSVReaderOptions options,
                                     vector<LogicalType> requested_types)
    : options(options), buffer_size(0), position(0), start(0) {
	source = OpenCSV(context, options);
	Initialize(requested_types);
}

BufferedCSVReader::BufferedCSVReader(BufferedCSVReaderOptions options, vector<LogicalType> requested_types,
                                     unique_ptr<istream> ssource)
    : options(options), source(move(ssource)), buffer_size(0), position(0), start(0) {
	Initialize(requested_types);
}

void BufferedCSVReader::Initialize(vector<LogicalType> requested_types) {
	if (options.auto_detect) {
		sql_types = SniffCSV(requested_types);
	} else {
		sql_types = requested_types;
	}

	PrepareComplexParser();
	InitParseChunk(sql_types.size());
	SkipHeader(options.skip_rows, options.header);
}

void BufferedCSVReader::PrepareComplexParser() {
	delimiter_search = TextSearchShiftArray(options.delimiter);
	escape_search = TextSearchShiftArray(options.escape);
	quote_search = TextSearchShiftArray(options.quote);
}

void BufferedCSVReader::ConfigureSampling() {
	if (options.sample_size > STANDARD_VECTOR_SIZE) {
		throw ParserException("Chunk size (%d) cannot be bigger than STANDARD_VECTOR_SIZE (%d)", options.sample_size,
		                      STANDARD_VECTOR_SIZE);
	} else if (options.sample_size < 1) {
		throw ParserException("Chunk size cannot be smaller than 1.");
	}
	SAMPLE_CHUNK_SIZE = options.sample_size;
	MAX_SAMPLE_CHUNKS = options.num_samples;
}

unique_ptr<istream> BufferedCSVReader::OpenCSV(ClientContext &context, BufferedCSVReaderOptions options) {
	if (!FileSystem::GetFileSystem(context).FileExists(options.file_path)) {
		throw IOException("File \"%s\" not found", options.file_path.c_str());
	}
	unique_ptr<istream> result;
	// decide based on the extension which stream to use
	if (StringUtil::EndsWith(StringUtil::Lower(options.file_path), ".gz")) {
		result = make_unique<GzipStream>(options.file_path);
		plain_file_source = false;
	} else {
		auto csv_local = make_unique<ifstream>();
		csv_local->open(options.file_path);
		result = move(csv_local);

		// determine filesize
		plain_file_source = true;
		result->seekg(0, result->end);
		file_size = (idx_t)result->tellg();
		result->clear();
		result->seekg(0, result->beg);
	}
	return result;
}

void BufferedCSVReader::SkipHeader(idx_t skip_rows, bool skip_header) {
	for (idx_t i = 0; i < skip_rows; i++) {
		// ignore skip rows
		string read_line;
		getline(*source, read_line);
		linenr++;
	}

	if (skip_header) {
		// ignore the first line as a header line
		string read_line;
		getline(*source, read_line);
		linenr++;
	}
}

void BufferedCSVReader::ResetBuffer() {
	buffer.reset();
	buffer_size = 0;
	position = 0;
	start = 0;
	cached_buffers.clear();
}

void BufferedCSVReader::ResetStream() {
	if (!plain_file_source && StringUtil::EndsWith(StringUtil::Lower(options.file_path), ".gz")) {
		// seeking to the beginning appears to not be supported in all compiler/os-scenarios,
		// so we have to create a new stream source here for now
		source = make_unique<GzipStream>(options.file_path);
	} else {
		source->clear();
		source->seekg(0, source->beg);
	}
	linenr = 0;
	linenr_estimated = false;
	bytes_per_line_avg = 0;
	sample_chunk_idx = 0;
	jumping_samples = false;
}

void BufferedCSVReader::ResetParseChunk() {
	bytes_in_chunk = 0;
	parse_chunk.Reset();
}

void BufferedCSVReader::InitParseChunk(idx_t num_cols) {
	// adapt not null info
	if (options.force_not_null.size() != num_cols) {
		options.force_not_null.resize(num_cols, false);
	}

	// destroy previous chunk
	parse_chunk.Destroy();

	// initialize the parse_chunk with a set of VARCHAR types
	vector<LogicalType> varchar_types(num_cols, LogicalType::VARCHAR);
	parse_chunk.Initialize(varchar_types);
}

void BufferedCSVReader::JumpToBeginning(idx_t skip_rows, bool skip_header) {
	ResetBuffer();
	ResetStream();
	ResetParseChunk();
	SkipHeader(skip_rows, skip_header);
}

bool BufferedCSVReader::JumpToNextSample() {
	if (end_of_file_reached || sample_chunk_idx >= MAX_SAMPLE_CHUNKS) {
		return false;
	}

	// adjust the value of bytes_in_chunk, based on current state of the buffer
	idx_t remaining_bytes_in_buffer = buffer_size - start;
	bytes_in_chunk -= remaining_bytes_in_buffer;

	// update average bytes per line
	double bytes_per_line = bytes_in_chunk / (double)SAMPLE_CHUNK_SIZE;
	bytes_per_line_avg = ((bytes_per_line_avg * sample_chunk_idx) + bytes_per_line) / (sample_chunk_idx + 1);

	// assess if it makes sense to jump, based on size of the first chunk relative to size of the entire file
	if (sample_chunk_idx == 0) {
		idx_t bytes_first_chunk = bytes_in_chunk;
		double chunks_fit = (file_size / (double)bytes_first_chunk);
		jumping_samples = chunks_fit >= (MAX_SAMPLE_CHUNKS - 1);
	}

	// if we deal with any other sources than plaintext files, jumping_samples can be tricky. In that case
	// we just read x continuous chunks from the stream TODO: make jumps possible for zipfiles.
	if (!plain_file_source || !jumping_samples) {
		sample_chunk_idx++;
		ResetParseChunk();
		return true;
	}

	// if none of the previous conditions were met, we can jump
	idx_t partition_size = (idx_t)round(file_size / (double)MAX_SAMPLE_CHUNKS);

	// calculate offset to end of the current partition
	int64_t offset = partition_size - bytes_in_chunk - remaining_bytes_in_buffer;
	idx_t current_pos = (idx_t)source->tellg();

	if (current_pos + offset < file_size) {
		// set position in stream and clear failure bits
		source->clear();
		source->seekg(offset, source->cur);

		// estimate linenr
		linenr += (idx_t)round((offset + remaining_bytes_in_buffer) / bytes_per_line_avg);
		linenr_estimated = true;
	} else {
		// seek backwards from the end in last chunk and hope to catch the end of the file
		// TODO: actually it would be good to make sure that the end of file is being reached, because
		// messy end-lines are quite common. For this case, however, we first need a skip_end detection anyways.
		source->seekg(-streamoff(bytes_in_chunk), source->end);

		// estimate linenr
		linenr = (idx_t)round((file_size - bytes_in_chunk) / bytes_per_line_avg);
		linenr_estimated = true;
	}

	// reset buffers and internal positions
	ResetBuffer();
	ResetParseChunk();

	// seek beginning of next line
	// FIXME: if this jump ends up in a quoted linebreak, we will have a problem
	string read_line;
	getline(*source, read_line);
	linenr++;

	sample_chunk_idx++;

	return true;
}

void BufferedCSVReader::SetDateFormat(const string &format_specifier, const LogicalTypeId &sql_type) {
	options.has_format[sql_type] = true;
	auto &date_format = options.date_format[sql_type];
	date_format.format_specifier = format_specifier;
	StrTimeFormat::ParseFormatSpecifier(date_format.format_specifier, date_format);
}

bool BufferedCSVReader::TryCastValue(Value value, LogicalType sql_type) {
	try {
		if (options.has_format[LogicalTypeId::DATE] && sql_type.id() == LogicalTypeId::DATE) {
			options.date_format[LogicalTypeId::DATE].ParseDate(value.str_value);
		} else if (options.has_format[LogicalTypeId::TIMESTAMP] && sql_type.id() == LogicalTypeId::TIMESTAMP) {
			options.date_format[LogicalTypeId::TIMESTAMP].ParseTimestamp(value.str_value);
		} else {
			value.CastAs(sql_type, true);
		}
		return true;
	} catch (...) {
		return false;
	}
	return false;
}

bool BufferedCSVReader::TryCastVector(Vector &parse_chunk_col, idx_t size, LogicalType sql_type) {
	try {
		// try vector-cast from string to sql_type
		Vector dummy_result(sql_type);
		if (options.has_format[LogicalTypeId::DATE] && sql_type == LogicalTypeId::DATE) {
			// use the date format to cast the chunk
			UnaryExecutor::Execute<string_t, date_t, true>(parse_chunk_col, dummy_result, size, [&](string_t input) {
				return options.date_format[LogicalTypeId::DATE].ParseDate(input);
			});
		} else if (options.has_format[LogicalTypeId::TIMESTAMP] && sql_type == LogicalTypeId::TIMESTAMP) {
			// use the date format to cast the chunk
			UnaryExecutor::Execute<string_t, timestamp_t, true>(
			    parse_chunk_col, dummy_result, size,
			    [&](string_t input) { return options.date_format[LogicalTypeId::TIMESTAMP].ParseTimestamp(input); });
		} else {
			// target type is not varchar: perform a cast
			VectorOperations::Cast(parse_chunk_col, dummy_result, size, true);
		}
	} catch (const Exception &e) {
		return false;
	}
	return true;
}

void BufferedCSVReader::PrepareCandidateSets() {
	if (options.has_delimiter) {
		delim_candidates = {options.delimiter};
	}
	if (options.has_quote) {
		quote_candidates_map = {{options.quote}, {options.quote}, {options.quote}};
	}
	if (options.has_escape) {
		if (options.escape == "") {
			quoterule_candidates = {QuoteRule::QUOTES_RFC};
		} else {
			quoterule_candidates = {QuoteRule::QUOTES_OTHER};
		}
		escape_candidates_map[static_cast<uint8_t>(quoterule_candidates[0])] = {options.escape};
	}
}

vector<LogicalType> BufferedCSVReader::SniffCSV(vector<LogicalType> requested_types) {
	ConfigureSampling();
	PrepareCandidateSets();

	BufferedCSVReaderOptions original_options = options;
	vector<BufferedCSVReaderOptions> info_candidates;
	idx_t best_consistent_rows = 0;
	idx_t best_num_cols = 0;

	JumpToBeginning(0, false);
	for (QuoteRule quoterule : quoterule_candidates) {
		vector<string> quote_candidates = quote_candidates_map[static_cast<uint8_t>(quoterule)];
		for (const auto &quote : quote_candidates) {
			for (const auto &delim : delim_candidates) {
				vector<string> escape_candidates = escape_candidates_map[static_cast<uint8_t>(quoterule)];
				for (const auto &escape : escape_candidates) {
					BufferedCSVReaderOptions sniff_info = original_options;
					sniff_info.delimiter = delim;
					sniff_info.quote = quote;
					sniff_info.escape = escape;

					options = sniff_info;
					PrepareComplexParser();

					ResetBuffer();
					ResetStream();
					sniffed_column_counts.clear();
					try {
						ParseCSV(ParserMode::SNIFFING_DIALECT);
					} catch (const ParserException &e) {
						continue;
					}

					idx_t start_row = 0;
					idx_t consistent_rows = 0;
					idx_t num_cols = 0;

					for (idx_t row = 0; row < sniffed_column_counts.size(); row++) {
						if (sniffed_column_counts[row] == num_cols) {
							consistent_rows++;
						} else {
							num_cols = sniffed_column_counts[row];
							start_row = row;
							consistent_rows = 1;
						}
					}

					// some logic
					bool more_values = (consistent_rows > best_consistent_rows && num_cols >= best_num_cols);
					bool single_column_before = best_num_cols < 2 && num_cols > best_num_cols;
					bool rows_consistent = start_row + consistent_rows == sniffed_column_counts.size();
					bool more_than_one_row = (consistent_rows > 1);
					bool more_than_one_column = (num_cols > 1);
					bool start_good = info_candidates.size() > 0 && (start_row <= info_candidates.front().skip_rows);

					if (requested_types.size() > 0 && requested_types.size() != num_cols) {
						continue;
					} else if ((more_values || single_column_before) && rows_consistent) {
						sniff_info.skip_rows = start_row;
						sniff_info.num_cols = num_cols;
						best_consistent_rows = consistent_rows;
						best_num_cols = num_cols;

						info_candidates.clear();
						info_candidates.push_back(sniff_info);
					} else if (more_than_one_row && more_than_one_column && start_good && rows_consistent) {
						bool same_quote_is_candidate = false;
						for (auto &info_candidate : info_candidates) {
							if (quote.compare(info_candidate.quote) == 0) {
								same_quote_is_candidate = true;
							}
						}
						if (!same_quote_is_candidate) {
							sniff_info.skip_rows = start_row;
							sniff_info.num_cols = num_cols;
							info_candidates.push_back(sniff_info);
						}
					}
				}
			}
		}
	}

	// if not dialect candidate was found, then file was most likely empty and we default to RFC-4180 dialect
	if (info_candidates.size() < 1) {
		if (requested_types.size() == 0) {
			// no types requested and no types/names could be deduced: default to a single varchar column
			col_names.push_back("col0");
			requested_types.push_back(LogicalType::VARCHAR);
		}

		// back to normal
		options = original_options;
		JumpToBeginning(0, false);
		return requested_types;
	}

	// type candidates, ordered by descending specificity (~ from high to low)
<<<<<<< HEAD
	vector<LogicalType> type_candidates = {LogicalType::VARCHAR, LogicalType::TIMESTAMP,
	                                       LogicalType::DATE,    LogicalType::TIME,
	                                       LogicalType::DOUBLE,  /* LogicalType::FLOAT,*/ LogicalType::BIGINT,
	                                       LogicalType::INTEGER, /*LogicalType::SMALLINT, LogicalType::TINYINT,*/
	                                       LogicalType::BOOLEAN};

	// format template candidates, ordered by descending specificity (~ from high to low)
	std::map<LogicalTypeId, vector<const char *>> format_template_candidates = {
	    {LogicalTypeId::DATE, {"%m-%d-%Y", "%m-%d-%y", "%d-%m-%Y", "%d-%m-%y", "%y-%m-%d", "%Y-%m-%d"}},
	    {LogicalTypeId::TIMESTAMP,
	     {"%m-%d-%Y %I:%M:%S %p", "%m-%d-%y %I:%M:%S %p", "%d-%m-%Y %H:%M:%S", "%d-%m-%y %H:%M:%S", "%y-%m-%d %H:%M:%S",
	      "%Y-%m-%d %H:%M:%S"}},
	};
=======
	vector<LogicalType> type_candidates = {
	    LogicalType::VARCHAR, LogicalType::TIMESTAMP,
	    LogicalType::DATE,    LogicalType::TIME,
	    LogicalType::DOUBLE,  /* LogicalType::FLOAT,*/ LogicalType::BIGINT,
	    LogicalType::INTEGER, /*LogicalType::SMALLINT, LogicalType::TINYINT,*/ LogicalType::BOOLEAN};
>>>>>>> 95754d38

	// check which info candiate leads to minimum amount of non-varchar columns...
	BufferedCSVReaderOptions best_options;
	idx_t min_varchar_cols = best_num_cols + 1;
	vector<vector<LogicalType>> best_sql_types_candidates;
	std::map<LogicalTypeId, vector<string>> best_format_candidates;
	for (const auto &t : format_template_candidates) {
		best_format_candidates[t.first].clear();
	}
	for (auto &info_candidate : info_candidates) {
		options = info_candidate;
		vector<vector<LogicalType>> info_sql_types_candidates(options.num_cols, type_candidates);
		std::map<LogicalTypeId, bool> has_format_candidates;
		std::map<LogicalTypeId, vector<string>> format_candidates;
		for (const auto &t : format_template_candidates) {
			has_format_candidates[t.first] = false;
			format_candidates[t.first].clear();
		}

		// set all sql_types to VARCHAR so we can do datatype detection based on VARCHAR values
		sql_types.clear();
		sql_types.assign(options.num_cols, LogicalType::VARCHAR);
		InitParseChunk(sql_types.size());

		// detect types in first chunk
		JumpToBeginning(options.skip_rows, false);
		ParseCSV(ParserMode::SNIFFING_DATATYPES);
		for (idx_t row = 0; row < parse_chunk.size(); row++) {
			for (idx_t col = 0; col < parse_chunk.column_count(); col++) {
				vector<LogicalType> &col_type_candidates = info_sql_types_candidates[col];
				while (col_type_candidates.size() > 1) {
					const auto &sql_type = col_type_candidates.back();
					// try cast from string to sql_type
					auto dummy_val = parse_chunk.GetValue(col, row);
					// try formatting for date types if the user did not specify one and it starts with numeric values.
					string separator;
					if (has_format_candidates.count(sql_type.id()) && !original_options.has_format[sql_type.id()] &&
					    StartsWithNumericDate(separator, dummy_val.str_value)) {
						// generate date format candidates the first time through
						auto &type_format_candidates = format_candidates[sql_type.id()];
						const auto had_format_candidates = has_format_candidates[sql_type.id()];
						if (!has_format_candidates[sql_type.id()]) {
							has_format_candidates[sql_type.id()] = true;
							// order by preference
							for (const auto &t : format_template_candidates[sql_type.id()]) {
								type_format_candidates.emplace_back(GenerateDateFormat(separator, t));
							}
							// don't parse ISO 8601
							if (separator == "-") {
								type_format_candidates.pop_back();
							}

							//	initialise the first candidate
							options.has_format[sql_type.id()] = true;
							//	all formats are constructed to be valid
							SetDateFormat(type_format_candidates.back(), sql_type.id());
						}
						// check all formats and keep the first one that works
						int32_t date_parts[6];
						string error_msg;
						idx_t error_pos;
						auto save_format_candidates = type_format_candidates;
						while (type_format_candidates.size()) {
							//	avoid using exceptions for flow control...
							auto &current_format = options.date_format[sql_type.id()];
							if (current_format.Parse(dummy_val.str_value, date_parts, error_msg, error_pos)) {
								break;
							}
							//	doesn't work - move to the next one
							type_format_candidates.pop_back();
							options.has_format[sql_type.id()] = (type_format_candidates.size() > 0);
							if (type_format_candidates.size() > 0) {
								SetDateFormat(type_format_candidates.back(), sql_type.id());
							}
						}
						//	if none match, then this is not a value of type sql_type,
						if (!type_format_candidates.size()) {
							//	so restore the candidates that did work.
							//	or throw them out if they were generated by this value.
							if (had_format_candidates) {
								type_format_candidates.swap(save_format_candidates);
								if (type_format_candidates.size()) {
									SetDateFormat(type_format_candidates.back(), sql_type.id());
								}
							} else {
								has_format_candidates[sql_type.id()] = false;
							}
						}
					}
					// try cast from string to sql_type
					if (TryCastValue(dummy_val, sql_type)) {
						break;
					} else {
						col_type_candidates.pop_back();
					}
				}
			}
			// reset type detection for second row, because first row could be header,
			// but only do it if csv has more than one line
			if (parse_chunk.size() > 1 && row == 0) {
				info_sql_types_candidates = vector<vector<LogicalType>>(options.num_cols, type_candidates);
				for (auto &f : format_candidates) {
					f.second.clear();
				}
				for (auto &h : has_format_candidates) {
					h.second = false;
				}
			}
		}

		// check number of varchar columns
		idx_t varchar_cols = 0;
		for (idx_t col = 0; col < parse_chunk.column_count(); col++) {
			const auto &col_type = info_sql_types_candidates[col].back();
			if (col_type == LogicalType::VARCHAR) {
				varchar_cols++;
			}
		}

		// it's good if the dialect creates more non-varchar columns, but only if we sacrifice < 30% of best_num_cols.
		if (varchar_cols < min_varchar_cols && parse_chunk.column_count() > (best_num_cols * 0.7)) {
			// we have a new best_options candidate
			best_options = info_candidate;
			min_varchar_cols = varchar_cols;
			best_sql_types_candidates = info_sql_types_candidates;
			best_format_candidates = format_candidates;
		}
	}

	options = best_options;
	for (const auto &best : best_format_candidates) {
		if (best.second.size()) {
			SetDateFormat(best.second.back(), best.first);
		}
	}

	// sql_types and parse_chunk have to be in line with new info
	sql_types.clear();
	sql_types.assign(options.num_cols, LogicalType::VARCHAR);
	InitParseChunk(sql_types.size());

	vector<LogicalType> detected_types;

	// if data types were provided, exit here if number of columns does not match
	if (requested_types.size() > 0) {
		if (requested_types.size() != options.num_cols) {
			throw ParserException("Error while determining column types: found %lld columns but expected %d",
			                      options.num_cols, requested_types.size());
		} else {
			detected_types = requested_types;
		}
	} else {
		// jump through the rest of the file and continue to refine the sql type guess
		while (JumpToNextSample()) {
			// if jump ends up a bad line, we just skip this chunk
			try {
				ParseCSV(ParserMode::SNIFFING_DATATYPES);
			} catch (const ParserException &e) {
				continue;
			}
			for (idx_t col = 0; col < parse_chunk.column_count(); col++) {
				vector<LogicalType> &col_type_candidates = best_sql_types_candidates[col];
				while (col_type_candidates.size() > 1) {
					const auto &sql_type = col_type_candidates.back();
					//	narrow down the date formats
					if (best_format_candidates.count(sql_type.id())) {
						auto &best_type_format_candidates = best_format_candidates[sql_type.id()];
						auto save_format_candidates = best_type_format_candidates;
						while (best_type_format_candidates.size()) {
							if (TryCastVector(parse_chunk.data[col], parse_chunk.size(), sql_type)) {
								break;
							}
							//	doesn't work - move to the next one
							best_type_format_candidates.pop_back();
							options.has_format[sql_type.id()] = (best_type_format_candidates.size() > 0);
							if (best_type_format_candidates.size() > 0) {
								SetDateFormat(best_type_format_candidates.back(), sql_type.id());
							}
						}
						//	if none match, then this is not a column of type sql_type,
						if (!best_type_format_candidates.size()) {
							//	so restore the candidates that did work.
							best_type_format_candidates.swap(save_format_candidates);
							if (best_type_format_candidates.size()) {
								SetDateFormat(best_type_format_candidates.back(), sql_type.id());
							}
						}
					}

					if (TryCastVector(parse_chunk.data[col], parse_chunk.size(), sql_type)) {
						break;
					} else {
						col_type_candidates.pop_back();
					}
				}
			}
		}

		// set sql types
		for (idx_t col = 0; col < best_sql_types_candidates.size(); col++) {
			LogicalType d_type = best_sql_types_candidates[col].back();
			detected_types.push_back(d_type);
		}
	}

	// if all rows are of type string, we will currently make the assumption there is no header.
	// TODO: Do some kind of string-distance based constistency metric between first row and others
	/*bool all_types_string = true;
	for (idx_t col = 0; col < parse_chunk.column_count(); col++) {
	    const auto &col_type = best_sql_types_candidates[col].back();
	    all_types_string &= (col_type == SQLType::VARCHAR);
	}*/

	// information for header detection
	bool first_row_consistent = true;
	bool first_row_nulls = false;

	// parse first row again with knowledge from the rest of the file to check
	// whether first row is consistent with the others or not.
	JumpToBeginning(options.skip_rows, false);
	ParseCSV(ParserMode::SNIFFING_DATATYPES);
	if (parse_chunk.size() > 1) {
		first_row_nulls = true;

		for (idx_t col = 0; col < parse_chunk.column_count(); col++) {
			auto dummy_val = parse_chunk.GetValue(col, 0);
			// try cast as SQLNULL
			try {
				dummy_val.CastAs(LogicalType::SQLNULL, true);
			} catch (const Exception &e) {
				first_row_nulls = false;
			}
			// try cast to sql_type of column
			const auto &sql_type = detected_types[col];
			if (!TryCastValue(dummy_val, sql_type)) {
				first_row_consistent = false;
			}
		}
	}

	// update parser info, and read, generate & set col_names based on previous findings
	if (((!first_row_consistent || first_row_nulls) && !options.has_header) || (options.has_header && options.header)) {
		options.header = true;
		vector<string> t_col_names;
		for (idx_t col = 0; col < parse_chunk.column_count(); col++) {
			const auto &val = parse_chunk.GetValue(col, 0);
			string col_name = val.ToString();
			if (col_name.empty() || val.is_null) {
				col_name = GenerateColumnName(parse_chunk.column_count(), col);
			}
			// We'll keep column names as they appear in the file, no canonicalization
			// col_name = StringUtil::Lower(col_name);
			t_col_names.push_back(col_name);
		}
		for (idx_t col = 0; col < t_col_names.size(); col++) {
			string col_name = t_col_names[col];
			idx_t exists_n_times = std::count(t_col_names.begin(), t_col_names.end(), col_name);
			idx_t exists_n_times_before = std::count(t_col_names.begin(), t_col_names.begin() + col, col_name);
			if (exists_n_times > 1) {
				col_name = GenerateColumnName(exists_n_times, exists_n_times_before, col_name + "_");
			}
			col_names.push_back(col_name);
		}
	} else {
		options.header = false;
		idx_t total_columns = parse_chunk.column_count();
		for (idx_t col = 0; col < total_columns; col++) {
			string column_name = GenerateColumnName(total_columns, col);
			col_names.push_back(column_name);
		}
	}

	// back to normal
	JumpToBeginning(0, false);

	return detected_types;
}

void BufferedCSVReader::ParseComplexCSV(DataChunk &insert_chunk) {
	// used for parsing algorithm
	bool finished_chunk = false;
	idx_t column = 0;
	vector<idx_t> escape_positions;
	uint8_t delimiter_pos = 0, escape_pos = 0, quote_pos = 0;
	idx_t offset = 0;

	// read values into the buffer (if any)
	if (position >= buffer_size) {
		if (!ReadBuffer(start)) {
			return;
		}
	}
	// start parsing the first value
	start = position;
	goto value_start;
value_start:
	/* state: value_start */
	// this state parses the first characters of a value
	offset = 0;
	delimiter_pos = 0;
	quote_pos = 0;
	do {
		idx_t count = 0;
		for (; position < buffer_size; position++) {
			quote_search.Match(quote_pos, buffer[position]);
			delimiter_search.Match(delimiter_pos, buffer[position]);
			count++;
			if (delimiter_pos == options.delimiter.size()) {
				// found a delimiter, add the value
				offset = options.delimiter.size() - 1;
				goto add_value;
			} else if (is_newline(buffer[position])) {
				// found a newline, add the row
				goto add_row;
			}
			if (count > quote_pos) {
				// did not find a quote directly at the start of the value, stop looking for the quote now
				goto normal;
			}
			if (quote_pos == options.quote.size()) {
				// found a quote, go to quoted loop and skip the initial quote
				start += options.quote.size();
				goto in_quotes;
			}
		}
	} while (ReadBuffer(start));
	// file ends while scanning for quote/delimiter, go to final state
	goto final_state;
normal:
	/* state: normal parsing state */
	// this state parses the remainder of a non-quoted value until we reach a delimiter or newline
	position++;
	do {
		for (; position < buffer_size; position++) {
			delimiter_search.Match(delimiter_pos, buffer[position]);
			if (delimiter_pos == options.delimiter.size()) {
				offset = options.delimiter.size() - 1;
				goto add_value;
			} else if (is_newline(buffer[position])) {
				goto add_row;
			}
		}
	} while (ReadBuffer(start));
	goto final_state;
add_value:
	AddValue(buffer.get() + start, position - start - offset, column, escape_positions);
	// increase position by 1 and move start to the new position
	offset = 0;
	start = ++position;
	if (position >= buffer_size && !ReadBuffer(start)) {
		// file ends right after delimiter, go to final state
		goto final_state;
	}
	goto value_start;
add_row : {
	// check type of newline (\r or \n)
	bool carriage_return = buffer[position] == '\r';
	AddValue(buffer.get() + start, position - start - offset, column, escape_positions);
	finished_chunk = AddRow(insert_chunk, column);
	// increase position by 1 and move start to the new position
	offset = 0;
	start = ++position;
	if (position >= buffer_size && !ReadBuffer(start)) {
		// file ends right after newline, go to final state
		goto final_state;
	}
	if (carriage_return) {
		// \r newline, go to special state that parses an optional \n afterwards
		goto carriage_return;
	} else {
		// \n newline, move to value start
		if (finished_chunk) {
			return;
		}
		goto value_start;
	}
}
in_quotes:
	/* state: in_quotes */
	// this state parses the remainder of a quoted value
	quote_pos = 0;
	escape_pos = 0;
	position++;
	do {
		for (; position < buffer_size; position++) {
			quote_search.Match(quote_pos, buffer[position]);
			escape_search.Match(escape_pos, buffer[position]);
			if (quote_pos == options.quote.size()) {
				goto unquote;
			} else if (escape_pos == options.escape.size()) {
				escape_positions.push_back(position - start - (options.escape.size() - 1));
				goto handle_escape;
			}
		}
	} while (ReadBuffer(start));
	// still in quoted state at the end of the file, error:
	throw ParserException("Error on line %s: unterminated quotes", GetLineNumberStr(linenr, linenr_estimated).c_str());
unquote:
	/* state: unquote */
	// this state handles the state directly after we unquote
	// in this state we expect either another quote (entering the quoted state again, and escaping the quote)
	// or a delimiter/newline, ending the current value and moving on to the next value
	delimiter_pos = 0;
	quote_pos = 0;
	position++;
	if (position >= buffer_size && !ReadBuffer(start)) {
		// file ends right after unquote, go to final state
		offset = options.quote.size();
		goto final_state;
	}
	if (is_newline(buffer[position])) {
		// quote followed by newline, add row
		offset = options.quote.size();
		goto add_row;
	}
	do {
		idx_t count = 0;
		for (; position < buffer_size; position++) {
			quote_search.Match(quote_pos, buffer[position]);
			delimiter_search.Match(delimiter_pos, buffer[position]);
			count++;
			if (count > delimiter_pos && count > quote_pos) {
				throw ParserException(
				    "Error on line %s: quote should be followed by end of value, end of row or another quote",
				    GetLineNumberStr(linenr, linenr_estimated).c_str());
			}
			if (delimiter_pos == options.delimiter.size()) {
				// quote followed by delimiter, add value
				offset = options.quote.size() + options.delimiter.size() - 1;
				goto add_value;
			} else if (quote_pos == options.quote.size() &&
			           (options.escape.size() == 0 || options.escape == options.quote)) {
				// quote followed by quote, go back to quoted state and add to escape
				escape_positions.push_back(position - start - (options.quote.size() - 1));
				goto in_quotes;
			}
		}
	} while (ReadBuffer(start));
	throw ParserException("Error on line %s: quote should be followed by end of value, end of row or another quote",
	                      GetLineNumberStr(linenr, linenr_estimated).c_str());
handle_escape:
	escape_pos = 0;
	quote_pos = 0;
	position++;
	do {
		idx_t count = 0;
		for (; position < buffer_size; position++) {
			quote_search.Match(quote_pos, buffer[position]);
			escape_search.Match(escape_pos, buffer[position]);
			count++;
			if (count > escape_pos && count > quote_pos) {
				throw ParserException("Error on line %s: neither QUOTE nor ESCAPE is proceeded by ESCAPE",
				                      GetLineNumberStr(linenr, linenr_estimated).c_str());
			}
			if (quote_pos == options.quote.size() || escape_pos == options.escape.size()) {
				// found quote or escape: move back to quoted state
				goto in_quotes;
			}
		}
	} while (ReadBuffer(start));
	throw ParserException("Error on line %s: neither QUOTE nor ESCAPE is proceeded by ESCAPE",
	                      GetLineNumberStr(linenr, linenr_estimated).c_str());
carriage_return:
	/* state: carriage_return */
	// this stage optionally skips a newline (\n) character, which allows \r\n to be interpreted as a single line
	if (buffer[position] == '\n') {
		// newline after carriage return: skip
		start = ++position;
		if (position >= buffer_size && !ReadBuffer(start)) {
			// file ends right after newline, go to final state
			goto final_state;
		}
	}
	if (finished_chunk) {
		return;
	}
	goto value_start;
final_state:
	if (finished_chunk) {
		return;
	}
	if (column > 0 || position > start) {
		// remaining values to be added to the chunk
		AddValue(buffer.get() + start, position - start - offset, column, escape_positions);
		finished_chunk = AddRow(insert_chunk, column);
	}
	// final stage, only reached after parsing the file is finished
	// flush the parsed chunk and finalize parsing
	if (mode == ParserMode::PARSING) {
		Flush(insert_chunk);
	}

	end_of_file_reached = true;
}

void BufferedCSVReader::ParseSimpleCSV(DataChunk &insert_chunk) {
	// used for parsing algorithm
	bool finished_chunk = false;
	idx_t column = 0;
	idx_t offset = 0;
	vector<idx_t> escape_positions;

	// read values into the buffer (if any)
	if (position >= buffer_size) {
		if (!ReadBuffer(start)) {
			return;
		}
	}
	// start parsing the first value
	goto value_start;
value_start:
	offset = 0;
	/* state: value_start */
	// this state parses the first character of a value
	if (buffer[position] == options.quote[0]) {
		// quote: actual value starts in the next position
		// move to in_quotes state
		start = position + 1;
		goto in_quotes;
	} else {
		// no quote, move to normal parsing state
		start = position;
		goto normal;
	}
normal:
	/* state: normal parsing state */
	// this state parses the remainder of a non-quoted value until we reach a delimiter or newline
	do {
		for (; position < buffer_size; position++) {
			if (buffer[position] == options.delimiter[0]) {
				// delimiter: end the value and add it to the chunk
				goto add_value;
			} else if (is_newline(buffer[position])) {
				// newline: add row
				goto add_row;
			}
		}
	} while (ReadBuffer(start));
	// file ends during normal scan: go to end state
	goto final_state;
add_value:
	AddValue(buffer.get() + start, position - start - offset, column, escape_positions);
	// increase position by 1 and move start to the new position
	offset = 0;
	start = ++position;
	if (position >= buffer_size && !ReadBuffer(start)) {
		// file ends right after delimiter, go to final state
		goto final_state;
	}
	goto value_start;
add_row : {
	// check type of newline (\r or \n)
	bool carriage_return = buffer[position] == '\r';
	AddValue(buffer.get() + start, position - start - offset, column, escape_positions);
	finished_chunk = AddRow(insert_chunk, column);
	// increase position by 1 and move start to the new position
	offset = 0;
	start = ++position;
	if (position >= buffer_size && !ReadBuffer(start)) {
		// file ends right after delimiter, go to final state
		goto final_state;
	}
	if (carriage_return) {
		// \r newline, go to special state that parses an optional \n afterwards
		goto carriage_return;
	} else {
		// \n newline, move to value start
		if (finished_chunk) {
			return;
		}
		goto value_start;
	}
}
in_quotes:
	/* state: in_quotes */
	// this state parses the remainder of a quoted value
	position++;
	do {
		for (; position < buffer_size; position++) {
			if (buffer[position] == options.quote[0]) {
				// quote: move to unquoted state
				goto unquote;
			} else if (buffer[position] == options.escape[0]) {
				// escape: store the escaped position and move to handle_escape state
				escape_positions.push_back(position - start);
				goto handle_escape;
			}
		}
	} while (ReadBuffer(start));
	// still in quoted state at the end of the file, error:
	throw ParserException("Error on line %s: unterminated quotes", GetLineNumberStr(linenr, linenr_estimated).c_str());
unquote:
	/* state: unquote */
	// this state handles the state directly after we unquote
	// in this state we expect either another quote (entering the quoted state again, and escaping the quote)
	// or a delimiter/newline, ending the current value and moving on to the next value
	position++;
	if (position >= buffer_size && !ReadBuffer(start)) {
		// file ends right after unquote, go to final state
		offset = 1;
		goto final_state;
	}
	if (buffer[position] == options.quote[0] && (options.escape.size() == 0 || options.escape[0] == options.quote[0])) {
		// escaped quote, return to quoted state and store escape position
		escape_positions.push_back(position - start);
		goto in_quotes;
	} else if (buffer[position] == options.delimiter[0]) {
		// delimiter, add value
		offset = 1;
		goto add_value;
	} else if (is_newline(buffer[position])) {
		offset = 1;
		goto add_row;
	} else {
		throw ParserException("Error on line %s: quote should be followed by end of value, end of row or another quote",
		                      GetLineNumberStr(linenr, linenr_estimated).c_str());
	}
handle_escape:
	/* state: handle_escape */
	// escape should be followed by a quote or another escape character
	position++;
	if (position >= buffer_size && !ReadBuffer(start)) {
		throw ParserException("Error on line %s: neither QUOTE nor ESCAPE is proceeded by ESCAPE",
		                      GetLineNumberStr(linenr, linenr_estimated).c_str());
	}
	if (buffer[position] != options.quote[0] && buffer[position] != options.escape[0]) {
		throw ParserException("Error on line %s: neither QUOTE nor ESCAPE is proceeded by ESCAPE",
		                      GetLineNumberStr(linenr, linenr_estimated).c_str());
	}
	// escape was followed by quote or escape, go back to quoted state
	goto in_quotes;
carriage_return:
	/* state: carriage_return */
	// this stage optionally skips a newline (\n) character, which allows \r\n to be interpreted as a single line
	if (buffer[position] == '\n') {
		// newline after carriage return: skip
		// increase position by 1 and move start to the new position
		start = ++position;
		if (position >= buffer_size && !ReadBuffer(start)) {
			// file ends right after delimiter, go to final state
			goto final_state;
		}
	}
	if (finished_chunk) {
		return;
	}
	goto value_start;
final_state:
	if (finished_chunk) {
		return;
	}

	if (column > 0 || position > start) {
		// remaining values to be added to the chunk
		AddValue(buffer.get() + start, position - start - offset, column, escape_positions);
		finished_chunk = AddRow(insert_chunk, column);
	}

	// final stage, only reached after parsing the file is finished
	// flush the parsed chunk and finalize parsing
	if (mode == ParserMode::PARSING) {
		Flush(insert_chunk);
	}

	end_of_file_reached = true;
}

bool BufferedCSVReader::ReadBuffer(idx_t &start) {
	auto old_buffer = move(buffer);

	// the remaining part of the last buffer
	idx_t remaining = buffer_size - start;
	idx_t buffer_read_size = INITIAL_BUFFER_SIZE;
	while (remaining > buffer_read_size) {
		buffer_read_size *= 2;
	}
	if (remaining + buffer_read_size > MAXIMUM_CSV_LINE_SIZE) {
		throw ParserException("Maximum line size of %llu bytes exceeded!", MAXIMUM_CSV_LINE_SIZE);
	}
	buffer = unique_ptr<char[]>(new char[buffer_read_size + remaining + 1]);
	buffer_size = remaining + buffer_read_size;
	if (remaining > 0) {
		// remaining from last buffer: copy it here
		memcpy(buffer.get(), old_buffer.get() + start, remaining);
	}
	source->read(buffer.get() + remaining, buffer_read_size);

	idx_t read_count = source->eof() ? source->gcount() : buffer_read_size;
	bytes_in_chunk += read_count;
	buffer_size = remaining + read_count;
	buffer[buffer_size] = '\0';
	if (old_buffer) {
		cached_buffers.push_back(move(old_buffer));
	}
	start = 0;
	position = remaining;

	return read_count > 0;
}

void BufferedCSVReader::ParseCSV(DataChunk &insert_chunk) {
	cached_buffers.clear();

	ParseCSV(ParserMode::PARSING, insert_chunk);
}

void BufferedCSVReader::ParseCSV(ParserMode parser_mode, DataChunk &insert_chunk) {
	mode = parser_mode;

	if (options.quote.size() <= 1 && options.escape.size() <= 1 && options.delimiter.size() == 1) {
		ParseSimpleCSV(insert_chunk);
	} else {
		ParseComplexCSV(insert_chunk);
	}
}

void BufferedCSVReader::AddValue(char *str_val, idx_t length, idx_t &column, vector<idx_t> &escape_positions) {
	if (sql_types.size() > 0 && column == sql_types.size() && length == 0) {
		// skip a single trailing delimiter in last column
		return;
	}
	if (mode == ParserMode::SNIFFING_DIALECT) {
		column++;
		return;
	}
	if (column >= sql_types.size()) {
		throw ParserException("Error on line %s: expected %lld values but got %d",
		                      GetLineNumberStr(linenr, linenr_estimated).c_str(), sql_types.size(), column + 1);
	}

	// insert the line number into the chunk
	idx_t row_entry = parse_chunk.size();

	str_val[length] = '\0';

	// test against null string
	if (!options.force_not_null[column] && strcmp(options.null_str.c_str(), str_val) == 0) {
		FlatVector::SetNull(parse_chunk.data[column], row_entry, true);
	} else {
		auto &v = parse_chunk.data[column];
		auto parse_data = FlatVector::GetData<string_t>(v);
		if (escape_positions.size() > 0) {
			// remove escape characters (if any)
			string old_val = str_val;
			string new_val = "";
			idx_t prev_pos = 0;
			for (idx_t i = 0; i < escape_positions.size(); i++) {
				idx_t next_pos = escape_positions[i];
				new_val += old_val.substr(prev_pos, next_pos - prev_pos);

				if (options.escape.size() == 0 || options.escape == options.quote) {
					prev_pos = next_pos + options.quote.size();
				} else {
					prev_pos = next_pos + options.escape.size();
				}
			}
			new_val += old_val.substr(prev_pos, old_val.size() - prev_pos);
			escape_positions.clear();
			parse_data[row_entry] = StringVector::AddStringOrBlob(v, string_t(new_val));
		} else {
			parse_data[row_entry] = string_t(str_val, length);
		}
	}

	// move to the next column
	column++;
}

bool BufferedCSVReader::AddRow(DataChunk &insert_chunk, idx_t &column) {
	linenr++;

	if (column < sql_types.size() && mode != ParserMode::SNIFFING_DIALECT) {
		throw ParserException("Error on line %s: expected %lld values but got %d",
		                      GetLineNumberStr(linenr, linenr_estimated).c_str(), sql_types.size(), column);
	}

	if (mode == ParserMode::SNIFFING_DIALECT) {
		sniffed_column_counts.push_back(column);

		if (sniffed_column_counts.size() == SAMPLE_CHUNK_SIZE) {
			return true;
		}
	} else {
		parse_chunk.SetCardinality(parse_chunk.size() + 1);
	}

	if (mode == ParserMode::SNIFFING_DATATYPES && parse_chunk.size() == SAMPLE_CHUNK_SIZE) {
		return true;
	}

	if (mode == ParserMode::PARSING && parse_chunk.size() == STANDARD_VECTOR_SIZE) {
		Flush(insert_chunk);
		return true;
	}

	column = 0;
	return false;
}

void BufferedCSVReader::Flush(DataChunk &insert_chunk) {
	if (parse_chunk.size() == 0) {
		return;
	}
	// convert the columns in the parsed chunk to the types of the table
	insert_chunk.SetCardinality(parse_chunk);
	for (idx_t col_idx = 0; col_idx < sql_types.size(); col_idx++) {
		if (sql_types[col_idx].id() == LogicalTypeId::VARCHAR) {
			// target type is varchar: no need to convert
			// just test that all strings are valid utf-8 strings
			auto parse_data = FlatVector::GetData<string_t>(parse_chunk.data[col_idx]);
			for (idx_t i = 0; i < parse_chunk.size(); i++) {
				if (!FlatVector::IsNull(parse_chunk.data[col_idx], i)) {
					auto s = parse_data[i];
					auto utf_type = Utf8Proc::Analyze(s.GetData(), s.GetSize());
					if (utf_type == UnicodeType::INVALID) {
						throw ParserException("Error between line %d and %d: file is not valid UTF8",
						                      linenr - parse_chunk.size(), linenr);
					}
				}
			}
			insert_chunk.data[col_idx].Reference(parse_chunk.data[col_idx]);
		} else if (options.has_format[LogicalTypeId::DATE] && sql_types[col_idx].id() == LogicalTypeId::DATE) {
			try {
				// use the date format to cast the chunk
				UnaryExecutor::Execute<string_t, date_t, true>(
				    parse_chunk.data[col_idx], insert_chunk.data[col_idx], parse_chunk.size(),
				    [&](string_t input) { return options.date_format[LogicalTypeId::DATE].ParseDate(input); });
			} catch (const Exception &e) {
				throw ParserException("Error between line %llu and %llu: %s", linenr - parse_chunk.size(), linenr,
				                      e.what());
			}
		} else if (options.has_format[LogicalTypeId::TIMESTAMP] &&
		           sql_types[col_idx].id() == LogicalTypeId::TIMESTAMP) {
			try {
				// use the date format to cast the chunk
				UnaryExecutor::Execute<string_t, timestamp_t, true>(
				    parse_chunk.data[col_idx], insert_chunk.data[col_idx], parse_chunk.size(), [&](string_t input) {
					    return options.date_format[LogicalTypeId::TIMESTAMP].ParseTimestamp(input);
				    });
			} catch (const Exception &e) {
				throw ParserException("Error between line %llu and %llu: %s", linenr - parse_chunk.size(), linenr,
				                      e.what());
			}
		} else {
			try {
				// target type is not varchar: perform a cast
				VectorOperations::Cast(parse_chunk.data[col_idx], insert_chunk.data[col_idx], parse_chunk.size());
			} catch (const Exception &e) {
				throw ParserException("Error between line %llu and %llu: %s", linenr - parse_chunk.size(), linenr,
				                      e.what());
			}
		}
	}
	parse_chunk.Reset();
}
} // namespace duckdb<|MERGE_RESOLUTION|>--- conflicted
+++ resolved
@@ -503,12 +503,11 @@
 	}
 
 	// type candidates, ordered by descending specificity (~ from high to low)
-<<<<<<< HEAD
-	vector<LogicalType> type_candidates = {LogicalType::VARCHAR, LogicalType::TIMESTAMP,
-	                                       LogicalType::DATE,    LogicalType::TIME,
-	                                       LogicalType::DOUBLE,  /* LogicalType::FLOAT,*/ LogicalType::BIGINT,
-	                                       LogicalType::INTEGER, /*LogicalType::SMALLINT, LogicalType::TINYINT,*/
-	                                       LogicalType::BOOLEAN};
+	vector<LogicalType> type_candidates = {
+	    LogicalType::VARCHAR, LogicalType::TIMESTAMP,
+	    LogicalType::DATE,    LogicalType::TIME,
+	    LogicalType::DOUBLE,  /* LogicalType::FLOAT,*/ LogicalType::BIGINT,
+	    LogicalType::INTEGER, /*LogicalType::SMALLINT, LogicalType::TINYINT,*/ LogicalType::BOOLEAN};
 
 	// format template candidates, ordered by descending specificity (~ from high to low)
 	std::map<LogicalTypeId, vector<const char *>> format_template_candidates = {
@@ -517,13 +516,6 @@
 	     {"%m-%d-%Y %I:%M:%S %p", "%m-%d-%y %I:%M:%S %p", "%d-%m-%Y %H:%M:%S", "%d-%m-%y %H:%M:%S", "%y-%m-%d %H:%M:%S",
 	      "%Y-%m-%d %H:%M:%S"}},
 	};
-=======
-	vector<LogicalType> type_candidates = {
-	    LogicalType::VARCHAR, LogicalType::TIMESTAMP,
-	    LogicalType::DATE,    LogicalType::TIME,
-	    LogicalType::DOUBLE,  /* LogicalType::FLOAT,*/ LogicalType::BIGINT,
-	    LogicalType::INTEGER, /*LogicalType::SMALLINT, LogicalType::TINYINT,*/ LogicalType::BOOLEAN};
->>>>>>> 95754d38
 
 	// check which info candiate leads to minimum amount of non-varchar columns...
 	BufferedCSVReaderOptions best_options;
