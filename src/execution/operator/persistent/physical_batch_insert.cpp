#include "duckdb/execution/operator/persistent/physical_batch_insert.hpp"
#include "duckdb/execution/operator/persistent/batch_memory_manager.hpp"
#include "duckdb/execution/operator/persistent/batch_task_manager.hpp"
#include "duckdb/parallel/thread_context.hpp"
#include "duckdb/storage/data_table.hpp"
#include "duckdb/storage/table/row_group_collection.hpp"
#include "duckdb/storage/table_io_manager.hpp"
#include "duckdb/transaction/local_storage.hpp"
#include "duckdb/catalog/catalog_entry/duck_table_entry.hpp"
#include "duckdb/transaction/duck_transaction.hpp"
#include "duckdb/storage/table/append_state.hpp"
#include "duckdb/storage/table/scan_state.hpp"

namespace duckdb {

PhysicalBatchInsert::PhysicalBatchInsert(vector<LogicalType> types, TableCatalogEntry &table,
                                         physical_index_vector_t<idx_t> column_index_map,
                                         vector<unique_ptr<Expression>> bound_defaults, idx_t estimated_cardinality)
    : PhysicalOperator(PhysicalOperatorType::BATCH_INSERT, std::move(types), estimated_cardinality),
      column_index_map(std::move(column_index_map)), insert_table(&table), insert_types(table.GetTypes()),
      bound_defaults(std::move(bound_defaults)) {
}

PhysicalBatchInsert::PhysicalBatchInsert(LogicalOperator &op, SchemaCatalogEntry &schema,
                                         unique_ptr<BoundCreateTableInfo> info_p, idx_t estimated_cardinality)
    : PhysicalOperator(PhysicalOperatorType::BATCH_CREATE_TABLE_AS, op.types, estimated_cardinality),
      insert_table(nullptr), schema(&schema), info(std::move(info_p)) {
	PhysicalInsert::GetInsertInfo(*info, insert_types, bound_defaults);
}

//===--------------------------------------------------------------------===//
// CollectionMerger
//===--------------------------------------------------------------------===//
class CollectionMerger {
public:
	explicit CollectionMerger(ClientContext &context) : context(context) {
	}

	ClientContext &context;
	vector<unique_ptr<RowGroupCollection>> current_collections;

public:
	void AddCollection(unique_ptr<RowGroupCollection> collection) {
		current_collections.push_back(std::move(collection));
	}

	bool Empty() {
		return current_collections.empty();
	}

	unique_ptr<RowGroupCollection> Flush(OptimisticDataWriter &writer) {
		if (Empty()) {
			return nullptr;
		}
		unique_ptr<RowGroupCollection> new_collection = std::move(current_collections[0]);
		if (current_collections.size() > 1) {
			// we have gathered multiple collections: create one big collection and merge that
			auto &types = new_collection->GetTypes();
			TableAppendState append_state;
			new_collection->InitializeAppend(append_state);

			DataChunk scan_chunk;
			scan_chunk.Initialize(context, types);

			vector<column_t> column_ids;
			for (idx_t i = 0; i < types.size(); i++) {
				column_ids.push_back(i);
			}
			for (auto &collection : current_collections) {
				if (!collection) {
					continue;
				}
				TableScanState scan_state;
				scan_state.Initialize(column_ids);
				collection->InitializeScan(scan_state.local_state, column_ids, nullptr);

				while (true) {
					scan_chunk.Reset();
					scan_state.local_state.ScanCommitted(scan_chunk, TableScanType::TABLE_SCAN_COMMITTED_ROWS);
					if (scan_chunk.size() == 0) {
						break;
					}
					auto new_row_group = new_collection->Append(scan_chunk, append_state);
					if (new_row_group) {
						writer.WriteNewRowGroup(*new_collection);
					}
				}
			}
			new_collection->FinalizeAppend(TransactionData(0, 0), append_state);
			writer.WriteLastRowGroup(*new_collection);
		}
		current_collections.clear();
		return new_collection;
	}
};

enum class RowGroupBatchType : uint8_t { FLUSHED, NOT_FLUSHED };
struct RowGroupBatchEntry {
	RowGroupBatchEntry(idx_t batch_idx, unique_ptr<RowGroupCollection> collection_p, RowGroupBatchType type)
	    : batch_idx(batch_idx), total_rows(collection_p->GetTotalRows()), unflushed_memory(0),
	      collection(std::move(collection_p)), type(type) {
		if (type == RowGroupBatchType::NOT_FLUSHED) {
			unflushed_memory = collection->GetAllocationSize();
		}
	}

	idx_t batch_idx;
	idx_t total_rows;
	idx_t unflushed_memory;
	unique_ptr<RowGroupCollection> collection;
	RowGroupBatchType type;
};

//===--------------------------------------------------------------------===//
// States
//===--------------------------------------------------------------------===//
class BatchInsertTask {
public:
	virtual ~BatchInsertTask() {
	}

	virtual void Execute(const PhysicalBatchInsert &op, ClientContext &context, GlobalSinkState &gstate_p,
	                     LocalSinkState &lstate_p) = 0;
};

class BatchInsertGlobalState : public GlobalSinkState {
public:
	explicit BatchInsertGlobalState(ClientContext &context, DuckTableEntry &table, idx_t initial_memory)
	    : memory_manager(context, initial_memory), table(table), insert_count(0), optimistically_written(false) {
	}

	BatchMemoryManager memory_manager;
	BatchTaskManager<BatchInsertTask> task_manager;
	mutex lock;
	DuckTableEntry &table;
	idx_t insert_count;
	vector<RowGroupBatchEntry> collections;
	idx_t next_start = 0;
	atomic<bool> optimistically_written;

	static bool ReadyToMerge(idx_t count);
	void ScheduleMergeTasks(idx_t min_batch_index);
	unique_ptr<RowGroupCollection> MergeCollections(ClientContext &context,
	                                                vector<RowGroupBatchEntry> merge_collections,
	                                                OptimisticDataWriter &writer);
	void AddCollection(ClientContext &context, idx_t batch_index, idx_t min_batch_index,
	                   unique_ptr<RowGroupCollection> current_collection,
	                   optional_ptr<OptimisticDataWriter> writer = nullptr);
};

class BatchInsertLocalState : public LocalSinkState {
public:
	BatchInsertLocalState(ClientContext &context, const vector<LogicalType> &types,
	                      const vector<unique_ptr<Expression>> &bound_defaults)
	    : default_executor(context, bound_defaults) {
		insert_chunk.Initialize(Allocator::Get(context), types);
	}

	DataChunk insert_chunk;
	ExpressionExecutor default_executor;
	idx_t current_index;
	TableAppendState current_append_state;
	unique_ptr<RowGroupCollection> current_collection;
	optional_ptr<OptimisticDataWriter> writer;

	void CreateNewCollection(DuckTableEntry &table, const vector<LogicalType> &insert_types) {
		auto &table_info = table.GetStorage().info;
		auto &block_manager = TableIOManager::Get(table.GetStorage()).GetBlockManagerForRowData();
		current_collection = make_uniq<RowGroupCollection>(table_info, block_manager, insert_types, MAX_ROW_ID);
		current_collection->InitializeEmpty();
		current_collection->InitializeAppend(current_append_state);
	}
};

//===--------------------------------------------------------------------===//
// Merge Task
//===--------------------------------------------------------------------===//
class MergeCollectionTask : public BatchInsertTask {
public:
	MergeCollectionTask(vector<RowGroupBatchEntry> merge_collections_p, idx_t merged_batch_index)
	    : merge_collections(std::move(merge_collections_p)), merged_batch_index(merged_batch_index) {
	}

	vector<RowGroupBatchEntry> merge_collections;
	idx_t merged_batch_index;

	void Execute(const PhysicalBatchInsert &op, ClientContext &context, GlobalSinkState &gstate_p,
	             LocalSinkState &lstate_p) override {
		auto &gstate = gstate_p.Cast<BatchInsertGlobalState>();
		auto &lstate = lstate_p.Cast<BatchInsertLocalState>();
		// merge together the collections
		D_ASSERT(lstate.writer);
		auto final_collection = gstate.MergeCollections(context, std::move(merge_collections), *lstate.writer);
		// add the merged-together collection to the set of batch indexes
		lock_guard<mutex> l(gstate.lock);
		RowGroupBatchEntry new_entry(merged_batch_index, std::move(final_collection), RowGroupBatchType::FLUSHED);
		auto it = std::lower_bound(
		    gstate.collections.begin(), gstate.collections.end(), new_entry,
		    [&](const RowGroupBatchEntry &a, const RowGroupBatchEntry &b) { return a.batch_idx < b.batch_idx; });
		if (it->batch_idx != merged_batch_index) {
			throw InternalException("Merged batch index was no longer present in collection");
		}
		it->collection = std::move(new_entry.collection);
	}
};

struct BatchMergeTask {
	explicit BatchMergeTask(idx_t start_index) : start_index(start_index), end_index(0), total_count(0) {
	}

	idx_t start_index;
	idx_t end_index;
	idx_t total_count;
};

bool BatchInsertGlobalState::ReadyToMerge(idx_t count) {
	// we try to merge so the count fits nicely into row groups
	if (count >= Storage::ROW_GROUP_SIZE / 10 * 9 && count <= Storage::ROW_GROUP_SIZE) {
		// 90%-100% of row group size
		return true;
	}
	if (count >= Storage::ROW_GROUP_SIZE / 10 * 18 && count <= Storage::ROW_GROUP_SIZE * 2) {
		// 180%-200% of row group size
		return true;
	}
	if (count >= Storage::ROW_GROUP_SIZE / 10 * 27 && count <= Storage::ROW_GROUP_SIZE * 3) {
		// 270%-300% of row group size
		return true;
	}
	if (count >= Storage::ROW_GROUP_SIZE / 10 * 36) {
		// >360% of row group size
		return true;
	}
	return false;
}

void BatchInsertGlobalState::ScheduleMergeTasks(idx_t min_batch_index) {
	idx_t current_idx;

	vector<BatchMergeTask> to_be_scheduled_tasks;

	BatchMergeTask current_task(next_start);
	for (current_idx = current_task.start_index; current_idx < collections.size(); current_idx++) {
		auto &entry = collections[current_idx];
		if (entry.batch_idx > min_batch_index) {
			// this entry is AFTER the min_batch_index
			// finished
			if (ReadyToMerge(current_task.total_count)) {
				current_task.end_index = current_idx;
				to_be_scheduled_tasks.push_back(current_task);
			}
			break;
		}
		if (entry.type == RowGroupBatchType::FLUSHED) {
			// already flushed: cannot flush anything here
			if (current_task.total_count > 0) {
				current_task.end_index = current_idx;
				to_be_scheduled_tasks.push_back(current_task);
			}
			current_task.start_index = current_idx + 1;
			if (current_task.start_index > next_start) {
				// avoid checking this segment again in the future
				next_start = current_task.start_index;
			}
			current_task.total_count = 0;
			continue;
		}
		// not flushed - add to set of indexes to flush
		current_task.total_count += entry.total_rows;
		if (ReadyToMerge(current_task.total_count)) {
			// create a task to merge these collections
			current_task.end_index = current_idx + 1;
			to_be_scheduled_tasks.push_back(current_task);
			current_task.start_index = current_idx + 1;
			current_task.total_count = 0;
		}
	}

	if (to_be_scheduled_tasks.empty()) {
		return;
	}
	for (auto &scheduled_task : to_be_scheduled_tasks) {
		D_ASSERT(scheduled_task.total_count > 0);
		D_ASSERT(current_idx > scheduled_task.start_index);
		idx_t merged_batch_index = collections[scheduled_task.start_index].batch_idx;
		vector<RowGroupBatchEntry> merge_collections;
		for (idx_t idx = scheduled_task.start_index; idx < scheduled_task.end_index; idx++) {
			auto &entry = collections[idx];
			if (!entry.collection || entry.type == RowGroupBatchType::FLUSHED) {
				throw InternalException("Adding a row group collection that should not be flushed");
			}
			RowGroupBatchEntry added_entry(collections[scheduled_task.start_index].batch_idx,
			                               std::move(entry.collection), RowGroupBatchType::FLUSHED);
			added_entry.unflushed_memory = entry.unflushed_memory;
			merge_collections.push_back(std::move(added_entry));
			entry.total_rows = scheduled_task.total_count;
			entry.type = RowGroupBatchType::FLUSHED;
		}
		task_manager.AddTask(make_uniq<MergeCollectionTask>(std::move(merge_collections), merged_batch_index));
	}
	// erase in reverse order
	for (idx_t i = to_be_scheduled_tasks.size(); i > 0; i--) {
		auto &scheduled_task = to_be_scheduled_tasks[i - 1];
		if (scheduled_task.start_index + 1 < scheduled_task.end_index) {
			// erase all entries except the first one
			collections.erase(collections.begin() + scheduled_task.start_index + 1,
			                  collections.begin() + scheduled_task.end_index);
		}
	}
}

unique_ptr<RowGroupCollection> BatchInsertGlobalState::MergeCollections(ClientContext &context,
                                                                        vector<RowGroupBatchEntry> merge_collections,
                                                                        OptimisticDataWriter &writer) {
	D_ASSERT(!merge_collections.empty());
	CollectionMerger merger(context);
	idx_t written_data = 0;
	for (auto &entry : merge_collections) {
		merger.AddCollection(std::move(entry.collection));
		written_data += entry.unflushed_memory;
	}
	optimistically_written = true;
	memory_manager.ReduceUnflushedMemory(written_data);
	return merger.Flush(writer);
}

void BatchInsertGlobalState::AddCollection(ClientContext &context, idx_t batch_index, idx_t min_batch_index,
                                           unique_ptr<RowGroupCollection> current_collection,
                                           optional_ptr<OptimisticDataWriter> writer) {
	if (batch_index < min_batch_index) {
		throw InternalException("Batch index of the added collection (%llu) is smaller than the min batch index (%llu)",
		                        batch_index, min_batch_index);
	}
	auto new_count = current_collection->GetTotalRows();
	auto batch_type = new_count < Storage::ROW_GROUP_SIZE ? RowGroupBatchType::NOT_FLUSHED : RowGroupBatchType::FLUSHED;
	if (batch_type == RowGroupBatchType::FLUSHED && writer) {
		writer->WriteLastRowGroup(*current_collection);
	}
	lock_guard<mutex> l(lock);
	insert_count += new_count;
	// add the collection to the batch index
	RowGroupBatchEntry new_entry(batch_index, std::move(current_collection), batch_type);
	if (batch_type == RowGroupBatchType::NOT_FLUSHED) {
		memory_manager.IncreaseUnflushedMemory(new_entry.unflushed_memory);
	}

	auto it = std::lower_bound(
	    collections.begin(), collections.end(), new_entry,
	    [&](const RowGroupBatchEntry &a, const RowGroupBatchEntry &b) { return a.batch_idx < b.batch_idx; });
	if (it != collections.end() && it->batch_idx == new_entry.batch_idx) {
		throw InternalException("PhysicalBatchInsert::AddCollection error: batch index %d is present in multiple "
		                        "collections. This occurs when "
		                        "batch indexes are not uniquely distributed over threads",
		                        batch_index);
	}
	collections.insert(it, std::move(new_entry));
	if (writer) {
		ScheduleMergeTasks(min_batch_index);
	}
}

//===--------------------------------------------------------------------===//
// States
//===--------------------------------------------------------------------===//
unique_ptr<GlobalSinkState> PhysicalBatchInsert::GetGlobalSinkState(ClientContext &context) const {
	optional_ptr<TableCatalogEntry> table;
	if (info) {
		// CREATE TABLE AS
		D_ASSERT(!insert_table);
		auto &catalog = schema->catalog;
		auto created_table = catalog.CreateTable(catalog.GetCatalogTransaction(context), *schema.get_mutable(), *info);
		table = &created_table->Cast<TableCatalogEntry>();
	} else {
		D_ASSERT(insert_table);
		D_ASSERT(insert_table->IsDuckTable());
		table = insert_table.get_mutable();
	}
	// heuristic - we start off by allocating 4MB of cache space per column
	static constexpr const idx_t MINIMUM_MEMORY_PER_COLUMN = 4 * 1024 * 1024;
	auto initial_memory = table->GetColumns().PhysicalColumnCount() * MINIMUM_MEMORY_PER_COLUMN;
	auto result = make_uniq<BatchInsertGlobalState>(context, table->Cast<DuckTableEntry>(), initial_memory);
	return std::move(result);
}

unique_ptr<LocalSinkState> PhysicalBatchInsert::GetLocalSinkState(ExecutionContext &context) const {
	return make_uniq<BatchInsertLocalState>(context.client, insert_types, bound_defaults);
}

//===--------------------------------------------------------------------===//
// Tasks
//===--------------------------------------------------------------------===//
bool PhysicalBatchInsert::ExecuteTask(ClientContext &context, GlobalSinkState &gstate_p,
                                      LocalSinkState &lstate_p) const {
	auto &gstate = gstate_p.Cast<BatchInsertGlobalState>();
	auto task = gstate.task_manager.GetTask();
	if (!task) {
		return false;
	}
	task->Execute(*this, context, gstate_p, lstate_p);
	return true;
}

void PhysicalBatchInsert::ExecuteTasks(ClientContext &context, GlobalSinkState &gstate_p,
                                       LocalSinkState &lstate_p) const {
	while (ExecuteTask(context, gstate_p, lstate_p)) {
	}
}

//===--------------------------------------------------------------------===//
// NextBatch
//===--------------------------------------------------------------------===//
SinkNextBatchType PhysicalBatchInsert::NextBatch(ExecutionContext &context, OperatorSinkNextBatchInput &input) const {
	auto &gstate = input.global_state.Cast<BatchInsertGlobalState>();
	auto &lstate = input.local_state.Cast<BatchInsertLocalState>();
	auto &memory_manager = gstate.memory_manager;

<<<<<<< HEAD
	auto &table = gstate.table;
	auto batch_index = lstate.partition_info.BatchIndex();
=======
	auto batch_index = lstate.partition_info.batch_index.GetIndex();
>>>>>>> a33cd7e6
	if (lstate.current_collection) {
		if (lstate.current_index == batch_index) {
			throw InternalException("NextBatch called with the same batch index?");
		}
		// batch index has changed: move the old collection to the global state and create a new collection
		TransactionData tdata(0, 0);
		lstate.current_collection->FinalizeAppend(tdata, lstate.current_append_state);
<<<<<<< HEAD
		gstate.AddCollection(context.client, lstate.current_index, lstate.partition_info.MinimumBatchIndex(),
		                     std::move(lstate.current_collection), lstate.writer, &lstate.written_to_disk);
		lstate.CreateNewCollection(table, insert_types);
=======
		gstate.AddCollection(context.client, lstate.current_index, lstate.partition_info.min_batch_index.GetIndex(),
		                     std::move(lstate.current_collection), lstate.writer);

		auto any_unblocked = memory_manager.UnblockTasks();
		if (!any_unblocked) {
			ExecuteTasks(context.client, gstate, lstate);
		}
		lstate.current_collection.reset();
>>>>>>> a33cd7e6
	}
	lstate.current_index = batch_index;

	// unblock any blocked tasks
	memory_manager.UnblockTasks();

	return SinkNextBatchType::READY;
}

//===--------------------------------------------------------------------===//
// Sink
//===--------------------------------------------------------------------===//
SinkResultType PhysicalBatchInsert::Sink(ExecutionContext &context, DataChunk &chunk, OperatorSinkInput &input) const {
	auto &gstate = input.global_state.Cast<BatchInsertGlobalState>();
	auto &lstate = input.local_state.Cast<BatchInsertLocalState>();
	auto &memory_manager = gstate.memory_manager;

	auto &table = gstate.table;
	PhysicalInsert::ResolveDefaults(table, chunk, column_index_map, lstate.default_executor, lstate.insert_chunk);

<<<<<<< HEAD
	auto batch_index = lstate.partition_info.BatchIndex();
=======
	auto batch_index = lstate.partition_info.batch_index.GetIndex();
	// check if we should process this batch
	if (!memory_manager.IsMinimumBatchIndex(batch_index)) {
		memory_manager.UpdateMinBatchIndex(lstate.partition_info.min_batch_index.GetIndex());

		// we are not processing the current min batch index
		// check if we have exceeded the maximum number of unflushed rows
		if (memory_manager.OutOfMemory(batch_index)) {
			// out-of-memory
			// execute tasks while we wait (if any are available)
			ExecuteTasks(context.client, gstate, lstate);

			lock_guard<mutex> l(memory_manager.GetBlockedTaskLock());
			if (!memory_manager.IsMinimumBatchIndex(batch_index)) {
				//  we are not the minimum batch index and we have no memory available to buffer - block the task for
				//  now
				memory_manager.BlockTask(input.interrupt_state);
				return SinkResultType::BLOCKED;
			}
		}
	}
>>>>>>> a33cd7e6
	if (!lstate.current_collection) {
		lock_guard<mutex> l(gstate.lock);
		// no collection yet: create a new one
		lstate.CreateNewCollection(table, insert_types);
		if (!lstate.writer) {
			lstate.writer = &table.GetStorage().CreateOptimisticWriter(context.client);
		}
	}

	if (lstate.current_index != batch_index) {
		throw InternalException("Current batch differs from batch - but NextBatch was not called!?");
	}

	table.GetStorage().VerifyAppendConstraints(table, context.client, lstate.insert_chunk);

	auto new_row_group = lstate.current_collection->Append(lstate.insert_chunk, lstate.current_append_state);
	if (new_row_group) {
		// we have already written to disk - flush the next row group as well
		lstate.writer->WriteNewRowGroup(*lstate.current_collection);
	}
	return SinkResultType::NEED_MORE_INPUT;
}

//===--------------------------------------------------------------------===//
// Combine
//===--------------------------------------------------------------------===//
SinkCombineResultType PhysicalBatchInsert::Combine(ExecutionContext &context, OperatorSinkCombineInput &input) const {
	auto &gstate = input.global_state.Cast<BatchInsertGlobalState>();
	auto &lstate = input.local_state.Cast<BatchInsertLocalState>();
	auto &memory_manager = gstate.memory_manager;
	auto &client_profiler = QueryProfiler::Get(context.client);
	context.thread.profiler.Flush(*this, lstate.default_executor, "default_executor", 1);
	client_profiler.Flush(context.thread.profiler);

	memory_manager.UpdateMinBatchIndex(lstate.partition_info.min_batch_index.GetIndex());

	if (lstate.current_collection && lstate.current_collection->GetTotalRows() > 0) {
		TransactionData tdata(0, 0);
		lstate.current_collection->FinalizeAppend(tdata, lstate.current_append_state);
		gstate.AddCollection(context.client, lstate.current_index, lstate.partition_info.MinimumBatchIndex(),
		                     std::move(lstate.current_collection));
	}
	if (lstate.writer) {
		lock_guard<mutex> l(gstate.lock);
		gstate.table.GetStorage().FinalizeOptimisticWriter(context.client, *lstate.writer);
	}

	// unblock any blocked tasks
	memory_manager.UnblockTasks();

	return SinkCombineResultType::FINISHED;
}

//===--------------------------------------------------------------------===//
// Finalize
//===--------------------------------------------------------------------===//
SinkFinalizeType PhysicalBatchInsert::Finalize(Pipeline &pipeline, Event &event, ClientContext &context,
                                               OperatorSinkFinalizeInput &input) const {
	auto &gstate = input.global_state.Cast<BatchInsertGlobalState>();

	if (gstate.optimistically_written || gstate.insert_count >= LocalStorage::MERGE_THRESHOLD) {
		// we have written data to disk optimistically or are inserting a large amount of data
		// perform a final pass over all of the row groups and merge them together
		vector<unique_ptr<CollectionMerger>> mergers;
		unique_ptr<CollectionMerger> current_merger;

		auto &storage = gstate.table.GetStorage();
		for (auto &entry : gstate.collections) {
			if (entry.type == RowGroupBatchType::NOT_FLUSHED) {
				// this collection has not been flushed: add it to the merge set
				if (!current_merger) {
					current_merger = make_uniq<CollectionMerger>(context);
				}
				current_merger->AddCollection(std::move(entry.collection));
			} else {
				// this collection has been flushed: it does not need to be merged
				// create a separate collection merger only for this entry
				if (current_merger) {
					// we have small collections remaining: flush them
					mergers.push_back(std::move(current_merger));
					current_merger.reset();
				}
				auto larger_merger = make_uniq<CollectionMerger>(context);
				larger_merger->AddCollection(std::move(entry.collection));
				mergers.push_back(std::move(larger_merger));
			}
		}
		if (current_merger) {
			mergers.push_back(std::move(current_merger));
		}

		// now that we have created all of the mergers, perform the actual merging
		vector<unique_ptr<RowGroupCollection>> final_collections;
		final_collections.reserve(mergers.size());
		auto &writer = storage.CreateOptimisticWriter(context);
		for (auto &merger : mergers) {
			final_collections.push_back(merger->Flush(writer));
		}
		storage.FinalizeOptimisticWriter(context, writer);

		// finally, merge the row groups into the local storage
		for (auto &collection : final_collections) {
			storage.LocalMerge(context, *collection);
		}
	} else {
		// we are writing a small amount of data to disk
		// append directly to transaction local storage
		auto &table = gstate.table;
		auto &storage = table.GetStorage();
		LocalAppendState append_state;
		storage.InitializeLocalAppend(append_state, context);
		auto &transaction = DuckTransaction::Get(context, table.catalog);
		for (auto &entry : gstate.collections) {
			entry.collection->Scan(transaction, [&](DataChunk &insert_chunk) {
				storage.LocalAppend(append_state, table, context, insert_chunk);
				return true;
			});
		}
		storage.FinalizeLocalAppend(append_state);
	}
	return SinkFinalizeType::READY;
}

//===--------------------------------------------------------------------===//
// Source
//===--------------------------------------------------------------------===//

SourceResultType PhysicalBatchInsert::GetData(ExecutionContext &context, DataChunk &chunk,
                                              OperatorSourceInput &input) const {
	auto &insert_gstate = sink_state->Cast<BatchInsertGlobalState>();

	chunk.SetCardinality(1);
	chunk.SetValue(0, 0, Value::BIGINT(insert_gstate.insert_count));

	return SourceResultType::FINISHED;
}

} // namespace duckdb<|MERGE_RESOLUTION|>--- conflicted
+++ resolved
@@ -414,12 +414,7 @@
 	auto &lstate = input.local_state.Cast<BatchInsertLocalState>();
 	auto &memory_manager = gstate.memory_manager;
 
-<<<<<<< HEAD
-	auto &table = gstate.table;
 	auto batch_index = lstate.partition_info.BatchIndex();
-=======
-	auto batch_index = lstate.partition_info.batch_index.GetIndex();
->>>>>>> a33cd7e6
 	if (lstate.current_collection) {
 		if (lstate.current_index == batch_index) {
 			throw InternalException("NextBatch called with the same batch index?");
@@ -427,12 +422,7 @@
 		// batch index has changed: move the old collection to the global state and create a new collection
 		TransactionData tdata(0, 0);
 		lstate.current_collection->FinalizeAppend(tdata, lstate.current_append_state);
-<<<<<<< HEAD
 		gstate.AddCollection(context.client, lstate.current_index, lstate.partition_info.MinimumBatchIndex(),
-		                     std::move(lstate.current_collection), lstate.writer, &lstate.written_to_disk);
-		lstate.CreateNewCollection(table, insert_types);
-=======
-		gstate.AddCollection(context.client, lstate.current_index, lstate.partition_info.min_batch_index.GetIndex(),
 		                     std::move(lstate.current_collection), lstate.writer);
 
 		auto any_unblocked = memory_manager.UnblockTasks();
@@ -440,7 +430,6 @@
 			ExecuteTasks(context.client, gstate, lstate);
 		}
 		lstate.current_collection.reset();
->>>>>>> a33cd7e6
 	}
 	lstate.current_index = batch_index;
 
@@ -461,13 +450,10 @@
 	auto &table = gstate.table;
 	PhysicalInsert::ResolveDefaults(table, chunk, column_index_map, lstate.default_executor, lstate.insert_chunk);
 
-<<<<<<< HEAD
 	auto batch_index = lstate.partition_info.BatchIndex();
-=======
-	auto batch_index = lstate.partition_info.batch_index.GetIndex();
 	// check if we should process this batch
 	if (!memory_manager.IsMinimumBatchIndex(batch_index)) {
-		memory_manager.UpdateMinBatchIndex(lstate.partition_info.min_batch_index.GetIndex());
+		memory_manager.UpdateMinBatchIndex(lstate.partition_info.MinimumBatchIndex());
 
 		// we are not processing the current min batch index
 		// check if we have exceeded the maximum number of unflushed rows
@@ -485,7 +471,6 @@
 			}
 		}
 	}
->>>>>>> a33cd7e6
 	if (!lstate.current_collection) {
 		lock_guard<mutex> l(gstate.lock);
 		// no collection yet: create a new one
@@ -520,7 +505,7 @@
 	context.thread.profiler.Flush(*this, lstate.default_executor, "default_executor", 1);
 	client_profiler.Flush(context.thread.profiler);
 
-	memory_manager.UpdateMinBatchIndex(lstate.partition_info.min_batch_index.GetIndex());
+	memory_manager.UpdateMinBatchIndex(lstate.partition_info.MinimumBatchIndex());
 
 	if (lstate.current_collection && lstate.current_collection->GetTotalRows() > 0) {
 		TransactionData tdata(0, 0);
