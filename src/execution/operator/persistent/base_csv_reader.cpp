--- conflicted
+++ resolved
@@ -42,13 +42,7 @@
 }
 
 unique_ptr<CSVFileHandle> BaseCSVReader::OpenCSV(const BufferedCSVReaderOptions &options_p) {
-<<<<<<< HEAD
-	auto file_handle = fs.OpenFile(options_p.file_path.c_str(), FileFlags::FILE_FLAGS_READ, FileLockType::NO_LOCK,
-	                               options_p.compression, this->opener);
-	return make_uniq<CSVFileHandle>(std::move(file_handle));
-=======
 	return CSVFileHandle::OpenFile(fs, allocator, options_p.file_path, options_p.compression, true);
->>>>>>> da69aeaa
 }
 
 void BaseCSVReader::InitParseChunk(idx_t num_cols) {
@@ -440,16 +434,6 @@
 }
 
 bool TryCastFloatingVectorCommaSeparated(BufferedCSVReaderOptions &options, Vector &input_vector, Vector &result_vector,
-<<<<<<< HEAD
-                                         idx_t count, string &error_message, const LogicalType &result_type) {
-	switch (result_type.InternalType()) {
-	case PhysicalType::DOUBLE:
-		return TemplatedTryCastFloatingVector<TryCastErrorMessageCommaSeparated, double>(
-		    options, input_vector, result_vector, count, error_message);
-	case PhysicalType::FLOAT:
-		return TemplatedTryCastFloatingVector<TryCastErrorMessageCommaSeparated, float>(
-		    options, input_vector, result_vector, count, error_message);
-=======
                                          idx_t count, string &error_message, const LogicalType &result_type,
                                          idx_t &line_error) {
 	switch (result_type.InternalType()) {
@@ -459,7 +443,6 @@
 	case PhysicalType::FLOAT:
 		return TemplatedTryCastFloatingVector<TryCastErrorMessageCommaSeparated, float>(
 		    options, input_vector, result_vector, count, error_message, line_error);
->>>>>>> da69aeaa
 	default:
 		throw InternalException("Unimplemented physical type for floating");
 	}
@@ -498,12 +481,8 @@
 			bool target_type_not_varchar = false;
 			if (options.has_format[LogicalTypeId::DATE] && type.id() == LogicalTypeId::DATE) {
 				// use the date format to cast the chunk
-<<<<<<< HEAD
-				success = TryCastDateVector(options, parse_vector, result_vector, parse_chunk.size(), error_message);
-=======
 				success = TryCastDateVector(options, parse_vector, result_vector, parse_chunk.size(), error_message,
 				                            line_error);
->>>>>>> da69aeaa
 			} else if (options.has_format[LogicalTypeId::TIMESTAMP] && type.id() == LogicalTypeId::TIMESTAMP) {
 				// use the date format to cast the chunk
 				success =
@@ -511,20 +490,13 @@
 			} else if (options.decimal_separator != "." &&
 			           (type.id() == LogicalTypeId::FLOAT || type.id() == LogicalTypeId::DOUBLE)) {
 				success = TryCastFloatingVectorCommaSeparated(options, parse_vector, result_vector, parse_chunk.size(),
-<<<<<<< HEAD
-				                                              error_message, type);
-=======
 				                                              error_message, type, line_error);
->>>>>>> da69aeaa
 			} else if (options.decimal_separator != "." && type.id() == LogicalTypeId::DECIMAL) {
 				success = TryCastDecimalVectorCommaSeparated(options, parse_vector, result_vector, parse_chunk.size(),
 				                                             error_message, type);
 			} else {
 				// target type is not varchar: perform a cast
-<<<<<<< HEAD
-=======
 				target_type_not_varchar = true;
->>>>>>> da69aeaa
 				success =
 				    VectorOperations::TryCast(context, parse_vector, result_vector, parse_chunk.size(), &error_message);
 			}
@@ -544,14 +516,6 @@
 			}
 
 			// figure out the exact line number
-<<<<<<< HEAD
-			UnifiedVectorFormat inserted_column_data;
-			result_vector.ToUnifiedFormat(parse_chunk.size(), inserted_column_data);
-			idx_t row_idx;
-			for (row_idx = 0; row_idx < parse_chunk.size(); row_idx++) {
-				if (!inserted_column_data.validity.RowIsValid(row_idx) && !FlatVector::IsNull(parse_vector, row_idx)) {
-					break;
-=======
 			if (target_type_not_varchar) {
 				UnifiedVectorFormat inserted_column_data;
 				result_vector.ToUnifiedFormat(parse_chunk.size(), inserted_column_data);
@@ -560,7 +524,6 @@
 					    !FlatVector::IsNull(parse_vector, line_error)) {
 						break;
 					}
->>>>>>> da69aeaa
 				}
 			}
 
