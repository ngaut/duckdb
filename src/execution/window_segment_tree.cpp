--- conflicted
+++ resolved
@@ -495,11 +495,7 @@
 	}
 	FlushStates(true);
 
-<<<<<<< HEAD
-	//	Seggond pass: aggregate the ragged leaves
-=======
 	//	Second pass: aggregate the ragged leaves
->>>>>>> aada97ec
 	//	(or everything if we can't combine)
 	for (idx_t rid = 0; rid < count; ++rid) {
 		auto state_ptr = fdata[rid];
