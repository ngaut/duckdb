#include "duckdb/execution/physical_operator.hpp"

#include "duckdb/common/printer.hpp"
#include "duckdb/common/string_util.hpp"
#include "duckdb/common/tree_renderer.hpp"
#include "duckdb/execution/execution_context.hpp"
#include "duckdb/execution/operator/set/physical_recursive_cte.hpp"
#include "duckdb/main/client_context.hpp"
#include "duckdb/parallel/meta_pipeline.hpp"
#include "duckdb/parallel/pipeline.hpp"
#include "duckdb/parallel/thread_context.hpp"
#include "duckdb/storage/buffer_manager.hpp"

namespace duckdb {

string PhysicalOperator::GetName() const {
	return PhysicalOperatorToString(type);
}

string PhysicalOperator::ToString() const {
	TreeRenderer renderer;
	return renderer.ToString(*this);
}

// LCOV_EXCL_START
void PhysicalOperator::Print() const {
	Printer::Print(ToString());
}
// LCOV_EXCL_STOP

vector<const_reference<PhysicalOperator>> PhysicalOperator::GetChildren() const {
	vector<const_reference<PhysicalOperator>> result;
	for (auto &child : children) {
		result.push_back(*child);
	}
	return result;
}

//===--------------------------------------------------------------------===//
// Operator
//===--------------------------------------------------------------------===//
// LCOV_EXCL_START
unique_ptr<OperatorState> PhysicalOperator::GetOperatorState(ExecutionContext &context) const {
	return make_uniq<OperatorState>();
}

unique_ptr<GlobalOperatorState> PhysicalOperator::GetGlobalOperatorState(ClientContext &context) const {
	return make_uniq<GlobalOperatorState>();
}

OperatorResultType PhysicalOperator::Execute(ExecutionContext &context, DataChunk &input, DataChunk &chunk,
                                             GlobalOperatorState &gstate, OperatorState &state) const {
	throw InternalException("Calling Execute on a node that is not an operator!");
}

OperatorFinalizeResultType PhysicalOperator::FinalExecute(ExecutionContext &context, DataChunk &chunk,
                                                          GlobalOperatorState &gstate, OperatorState &state) const {
	throw InternalException("Calling FinalExecute on a node that is not an operator!");
}
// LCOV_EXCL_STOP

//===--------------------------------------------------------------------===//
// Source
//===--------------------------------------------------------------------===//
unique_ptr<LocalSourceState> PhysicalOperator::GetLocalSourceState(ExecutionContext &context,
                                                                   GlobalSourceState &gstate) const {
	return make_uniq<LocalSourceState>();
}

unique_ptr<GlobalSourceState> PhysicalOperator::GetGlobalSourceState(ClientContext &context) const {
	return make_uniq<GlobalSourceState>();
}

// LCOV_EXCL_START
SourceResultType PhysicalOperator::GetData(ExecutionContext &context, DataChunk &chunk,
                                           OperatorSourceInput &input) const {
	throw InternalException("Calling GetData on a node that is not a source!");
}

idx_t PhysicalOperator::GetBatchIndex(ExecutionContext &context, DataChunk &chunk, GlobalSourceState &gstate,
                                      LocalSourceState &lstate) const {
	throw InternalException("Calling GetBatchIndex on a node that does not support it");
}

double PhysicalOperator::GetProgress(ClientContext &context, GlobalSourceState &gstate) const {
	return -1;
}
// LCOV_EXCL_STOP

//===--------------------------------------------------------------------===//
// Sink
//===--------------------------------------------------------------------===//
// LCOV_EXCL_START
SinkResultType PhysicalOperator::Sink(ExecutionContext &context, DataChunk &chunk, OperatorSinkInput &input) const {
	throw InternalException("Calling Sink on a node that is not a sink!");
}

// LCOV_EXCL_STOP

void PhysicalOperator::Combine(ExecutionContext &context, GlobalSinkState &gstate, LocalSinkState &lstate) const {
}

SinkFinalizeType PhysicalOperator::Finalize(Pipeline &pipeline, Event &event, ClientContext &context,
                                            GlobalSinkState &gstate) const {
	return SinkFinalizeType::READY;
}

void PhysicalOperator::NextBatch(ExecutionContext &context, GlobalSinkState &state, LocalSinkState &lstate_p) const {
}

unique_ptr<LocalSinkState> PhysicalOperator::GetLocalSinkState(ExecutionContext &context) const {
	return make_uniq<LocalSinkState>();
}

unique_ptr<GlobalSinkState> PhysicalOperator::GetGlobalSinkState(ClientContext &context) const {
	return make_uniq<GlobalSinkState>();
}

idx_t PhysicalOperator::GetMaxThreadMemory(ClientContext &context) {
	// Memory usage per thread should scale with max mem / num threads
	// We take 1/4th of this, to be conservative
	idx_t max_memory = BufferManager::GetBufferManager(context).GetMaxMemory();
	idx_t num_threads = TaskScheduler::GetScheduler(context).NumberOfThreads();
	return (max_memory / num_threads) / 4;
}

bool PhysicalOperator::OperatorCachingAllowed(ExecutionContext &context) {
	if (!context.client.config.enable_caching_operators) {
		return false;
	} else if (!context.pipeline) {
		return false;
	} else if (!context.pipeline->GetSink()) {
		return false;
	} else if (context.pipeline->GetSink()->RequiresBatchIndex()) {
		return false;
	} else if (context.pipeline->IsOrderDependent()) {
		return false;
	}

	return true;
}

//===--------------------------------------------------------------------===//
// Pipeline Construction
//===--------------------------------------------------------------------===//
void PhysicalOperator::BuildPipelines(Pipeline &current, MetaPipeline &meta_pipeline) {
	op_state.reset();

	auto &state = meta_pipeline.GetState();
	if (IsSink()) {
		// operator is a sink, build a pipeline
		sink_state.reset();
		D_ASSERT(children.size() == 1);

		// single operator: the operator becomes the data source of the current pipeline
		state.SetPipelineSource(current, *this);

		// we create a new pipeline starting from the child
		auto &child_meta_pipeline = meta_pipeline.CreateChildMetaPipeline(current, *this);
		child_meta_pipeline.Build(*children[0]);
	} else {
		// operator is not a sink! recurse in children
		if (children.empty()) {
			// source
			state.SetPipelineSource(current, *this);
		} else {
			if (children.size() != 1) {
				throw InternalException("Operator not supported in BuildPipelines");
			}
			state.AddPipelineOperator(current, *this);
			children[0]->BuildPipelines(current, meta_pipeline);
		}
	}
}

vector<const_reference<PhysicalOperator>> PhysicalOperator::GetSources() const {
	vector<const_reference<PhysicalOperator>> result;
	if (IsSink()) {
		D_ASSERT(children.size() == 1);
		result.push_back(*this);
		return result;
	} else {
		if (children.empty()) {
			// source
			result.push_back(*this);
			return result;
		} else {
			if (children.size() != 1) {
				throw InternalException("Operator not supported in GetSource");
			}
			return children[0]->GetSources();
		}
	}
}

bool PhysicalOperator::AllSourcesSupportBatchIndex() const {
	auto sources = GetSources();
	for (auto &source : sources) {
		if (!source.get().SupportsBatchIndex()) {
			return false;
		}
	}
	return true;
}

void PhysicalOperator::Verify() {
#ifdef DEBUG
	auto sources = GetSources();
	D_ASSERT(!sources.empty());
	for (auto &child : children) {
		child->Verify();
	}
#endif
}

bool CachingPhysicalOperator::CanCacheType(const LogicalType &type) {
	switch (type.id()) {
	case LogicalTypeId::LIST:
	case LogicalTypeId::MAP:
		return false;
	case LogicalTypeId::STRUCT: {
		auto &entries = StructType::GetChildTypes(type);
		for (auto &entry : entries) {
			if (!CanCacheType(entry.second)) {
				return false;
			}
		}
		return true;
	}
	default:
		return true;
	}
}

CachingPhysicalOperator::CachingPhysicalOperator(PhysicalOperatorType type, vector<LogicalType> types_p,
                                                 idx_t estimated_cardinality)
    : PhysicalOperator(type, std::move(types_p), estimated_cardinality) {

	caching_supported = true;
	for (auto &col_type : types) {
		if (!CanCacheType(col_type)) {
			caching_supported = false;
			break;
		}
	}
}

OperatorResultType CachingPhysicalOperator::Execute(ExecutionContext &context, DataChunk &input, DataChunk &chunk,
                                                    GlobalOperatorState &gstate, OperatorState &state_p) const {
	auto &state = state_p.Cast<CachingOperatorState>();

	// Execute child operator
	auto child_result = ExecuteInternal(context, input, chunk, gstate, state);

#if STANDARD_VECTOR_SIZE >= 128
	if (!state.initialized) {
		state.initialized = true;
<<<<<<< HEAD
		state.can_cache_chunk = true;

		if (!context.pipeline || !caching_supported) {
			state.can_cache_chunk = false;
		} else if (!context.pipeline->GetSink()) {
			// Disabling for pipelines without Sink, i.e. when pulling
			state.can_cache_chunk = false;
		} else if (context.pipeline->GetSink()->RequiresBatchIndex()) {
			state.can_cache_chunk = false;
		} else if (context.pipeline->IsOrderDependent()) {
			state.can_cache_chunk = false;
		}
=======
		state.can_cache_chunk = caching_supported && PhysicalOperator::OperatorCachingAllowed(context);
>>>>>>> da69aeaa
	}
	if (!state.can_cache_chunk) {
		return child_result;
	}
	// TODO chunk size of 0 should not result in a cache being created!
	if (chunk.size() < CACHE_THRESHOLD) {
		// we have filtered out a significant amount of tuples
		// add this chunk to the cache and continue

		if (!state.cached_chunk) {
			state.cached_chunk = make_uniq<DataChunk>();
			state.cached_chunk->Initialize(Allocator::Get(context.client), chunk.GetTypes());
		}

		state.cached_chunk->Append(chunk);

		if (state.cached_chunk->size() >= (STANDARD_VECTOR_SIZE - CACHE_THRESHOLD) ||
		    child_result == OperatorResultType::FINISHED) {
			// chunk cache full: return it
			chunk.Move(*state.cached_chunk);
			state.cached_chunk->Initialize(Allocator::Get(context.client), chunk.GetTypes());
			return child_result;
		} else {
			// chunk cache not full return empty result
			chunk.Reset();
		}
	}
#endif

	return child_result;
}

OperatorFinalizeResultType CachingPhysicalOperator::FinalExecute(ExecutionContext &context, DataChunk &chunk,
                                                                 GlobalOperatorState &gstate,
                                                                 OperatorState &state_p) const {
	auto &state = state_p.Cast<CachingOperatorState>();
	if (state.cached_chunk) {
		chunk.Move(*state.cached_chunk);
		state.cached_chunk.reset();
	} else {
		chunk.SetCardinality(0);
	}
	return OperatorFinalizeResultType::FINISHED;
}

} // namespace duckdb<|MERGE_RESOLUTION|>--- conflicted
+++ resolved
@@ -255,22 +255,7 @@
 #if STANDARD_VECTOR_SIZE >= 128
 	if (!state.initialized) {
 		state.initialized = true;
-<<<<<<< HEAD
-		state.can_cache_chunk = true;
-
-		if (!context.pipeline || !caching_supported) {
-			state.can_cache_chunk = false;
-		} else if (!context.pipeline->GetSink()) {
-			// Disabling for pipelines without Sink, i.e. when pulling
-			state.can_cache_chunk = false;
-		} else if (context.pipeline->GetSink()->RequiresBatchIndex()) {
-			state.can_cache_chunk = false;
-		} else if (context.pipeline->IsOrderDependent()) {
-			state.can_cache_chunk = false;
-		}
-=======
 		state.can_cache_chunk = caching_supported && PhysicalOperator::OperatorCachingAllowed(context);
->>>>>>> da69aeaa
 	}
 	if (!state.can_cache_chunk) {
 		return child_result;
