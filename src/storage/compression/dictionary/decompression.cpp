#include "duckdb/storage/compression/dictionary/decompression.hpp"

namespace duckdb {

uint16_t CompressedStringScanState::GetStringLength(sel_t index) {
	if (index == 0) {
		return 0;
	} else {
		return UnsafeNumericCast<uint16_t>(index_buffer_ptr[index] - index_buffer_ptr[index - 1]);
	}
}

string_t CompressedStringScanState::FetchStringFromDict(int32_t dict_offset, uint16_t string_len) {
	D_ASSERT(dict_offset >= 0 && dict_offset <= NumericCast<int32_t>(block_size));
	if (dict_offset == 0) {
		return string_t(nullptr, 0);
	}

	// normal string: read string from this block
	auto dict_end = baseptr + dict.end;
	auto dict_pos = dict_end - dict_offset;

	auto str_ptr = char_ptr_cast(dict_pos);
	return string_t(str_ptr, string_len);
}

void CompressedStringScanState::Initialize(ColumnSegment &segment, bool initialize_dictionary) {
	baseptr = handle->Ptr() + segment.GetBlockOffset();

	// Load header values
	auto header_ptr = reinterpret_cast<dictionary_compression_header_t *>(baseptr);
	auto index_buffer_offset = Load<uint32_t>(data_ptr_cast(&header_ptr->index_buffer_offset));
	index_buffer_count = Load<uint32_t>(data_ptr_cast(&header_ptr->index_buffer_count));
	current_width = (bitpacking_width_t)(Load<uint32_t>(data_ptr_cast(&header_ptr->bitpacking_width)));
	if (segment.GetBlockOffset() + index_buffer_offset + sizeof(uint32_t) * index_buffer_count >
	    segment.GetBlockManager().GetBlockSize()) {
		throw IOException(
		    "Failed to scan dictionary string - index was out of range. Database file appears to be corrupted.");
	}
	index_buffer_ptr = reinterpret_cast<uint32_t *>(baseptr + index_buffer_offset);
	base_data = data_ptr_cast(baseptr + DictionaryCompression::DICTIONARY_HEADER_SIZE);

	block_size = segment.GetBlockManager().GetBlockSize();

	dict = DictionaryCompression::GetDictionary(segment, *handle);
<<<<<<< HEAD

=======
>>>>>>> 8e68a3e3
	if (!initialize_dictionary) {
		// Used by fetch, as fetch will never produce a DictionaryVector
		return;
	}

	dictionary = make_buffer<Vector>(segment.type, index_buffer_count);
	dictionary_size = index_buffer_count;
	auto dict_child_data = FlatVector::GetData<string_t>(*(dictionary));
<<<<<<< HEAD
	auto &validity = FlatVector::Validity(*dictionary);
	D_ASSERT(index_buffer_count >= 1);
	validity.SetInvalid(0);
	for (uint32_t i = 0; i < index_buffer_count; i++) {
=======
	FlatVector::SetNull(*dictionary, 0, true);
	for (uint32_t i = 1; i < index_buffer_count; i++) {
>>>>>>> 8e68a3e3
		// NOTE: the passing of dict_child_vector, will not be used, its for big strings
		uint16_t str_len = GetStringLength(i);
		dict_child_data[i] = FetchStringFromDict(UnsafeNumericCast<int32_t>(index_buffer_ptr[i]), str_len);
	}
}

void CompressedStringScanState::ScanToFlatVector(Vector &result, idx_t result_offset, idx_t start, idx_t scan_count) {
	auto result_data = FlatVector::GetData<string_t>(result);
	auto &validity = FlatVector::Validity(result);

	// Handling non-bitpacking-group-aligned start values;
	idx_t start_offset = start % BitpackingPrimitives::BITPACKING_ALGORITHM_GROUP_SIZE;

	// We will scan in blocks of BITPACKING_ALGORITHM_GROUP_SIZE, so we may scan some extra values.
	idx_t decompress_count = BitpackingPrimitives::RoundUpToAlgorithmGroupSize(scan_count + start_offset);

	// Create a decompression buffer of sufficient size if we don't already have one.
	if (!sel_vec || sel_vec_size < decompress_count) {
		sel_vec_size = decompress_count;
		sel_vec = make_buffer<SelectionVector>(decompress_count);
	}

	data_ptr_t src = &base_data[((start - start_offset) * current_width) / 8];
	sel_t *sel_vec_ptr = sel_vec->data();

	BitpackingPrimitives::UnPackBuffer<sel_t>(data_ptr_cast(sel_vec_ptr), src, decompress_count, current_width);

	for (idx_t i = 0; i < scan_count; i++) {
		// Lookup dict offset in index buffer
		auto string_number = sel_vec->get_index(i + start_offset);
		if (string_number == 0) {
			validity.SetInvalid(result_offset + i);
		}
		auto dict_offset = index_buffer_ptr[string_number];
		auto str_len = GetStringLength(UnsafeNumericCast<sel_t>(string_number));
		result_data[result_offset + i] = FetchStringFromDict(UnsafeNumericCast<int32_t>(dict_offset), str_len);
	}
}

void CompressedStringScanState::ScanToDictionaryVector(ColumnSegment &segment, Vector &result, idx_t result_offset,
                                                       idx_t start, idx_t scan_count) {
	D_ASSERT(start % BitpackingPrimitives::BITPACKING_ALGORITHM_GROUP_SIZE == 0);
	D_ASSERT(scan_count == STANDARD_VECTOR_SIZE);
	D_ASSERT(result_offset == 0);

	idx_t decompress_count = BitpackingPrimitives::RoundUpToAlgorithmGroupSize(scan_count);

	// Create a selection vector of sufficient size if we don't already have one.
	if (!sel_vec || sel_vec_size < decompress_count) {
		sel_vec_size = decompress_count;
		sel_vec = make_buffer<SelectionVector>(decompress_count);
	}

	// Scanning 2048 values, emitting a dict vector
	data_ptr_t dst = data_ptr_cast(sel_vec->data());
	data_ptr_t src = data_ptr_cast(&base_data[(start * current_width) / 8]);

	BitpackingPrimitives::UnPackBuffer<sel_t>(dst, src, scan_count, current_width);

	result.Dictionary(*(dictionary), dictionary_size, *sel_vec, scan_count);
	DictionaryVector::SetDictionaryId(result, to_string(CastPointerToValue(&segment)));
}

} // namespace duckdb<|MERGE_RESOLUTION|>--- conflicted
+++ resolved
@@ -43,10 +43,6 @@
 	block_size = segment.GetBlockManager().GetBlockSize();
 
 	dict = DictionaryCompression::GetDictionary(segment, *handle);
-<<<<<<< HEAD
-
-=======
->>>>>>> 8e68a3e3
 	if (!initialize_dictionary) {
 		// Used by fetch, as fetch will never produce a DictionaryVector
 		return;
@@ -55,15 +51,8 @@
 	dictionary = make_buffer<Vector>(segment.type, index_buffer_count);
 	dictionary_size = index_buffer_count;
 	auto dict_child_data = FlatVector::GetData<string_t>(*(dictionary));
-<<<<<<< HEAD
-	auto &validity = FlatVector::Validity(*dictionary);
-	D_ASSERT(index_buffer_count >= 1);
-	validity.SetInvalid(0);
-	for (uint32_t i = 0; i < index_buffer_count; i++) {
-=======
 	FlatVector::SetNull(*dictionary, 0, true);
 	for (uint32_t i = 1; i < index_buffer_count; i++) {
->>>>>>> 8e68a3e3
 		// NOTE: the passing of dict_child_vector, will not be used, its for big strings
 		uint16_t str_len = GetStringLength(i);
 		dict_child_data[i] = FetchStringFromDict(UnsafeNumericCast<int32_t>(index_buffer_ptr[i]), str_len);
