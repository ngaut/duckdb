--- conflicted
+++ resolved
@@ -98,17 +98,13 @@
 };
 
 unique_ptr<AnalyzeState> FSSTStorage::StringInitAnalyze(ColumnData &col_data, PhysicalType type) {
-<<<<<<< HEAD
 	auto &storage_manager = col_data.GetStorageManager();
 	if (storage_manager.GetStorageVersion() >= 5) {
 		// dict_fsst introduced - disable fsst
 		return nullptr;
 	}
 
-	CompressionInfo info(col_data.GetBlockManager().GetBlockSize());
-=======
 	CompressionInfo info(col_data.GetBlockManager());
->>>>>>> 88c4366d
 	return make_uniq<FSSTAnalyzeState>(info);
 }
 
