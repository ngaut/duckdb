#include "duckdb/storage/table/chunk_info.hpp"
#include "duckdb/transaction/transaction.hpp"
#include "duckdb/common/serializer.hpp"

namespace duckdb {

struct TransactionVersionOperator {
	static bool UseInsertedVersion(transaction_t start_time, transaction_t transaction_id, transaction_t id) {
		return id < start_time || id == transaction_id;
	}

	static bool UseDeletedVersion(transaction_t start_time, transaction_t transaction_id, transaction_t id) {
		return !UseInsertedVersion(start_time, transaction_id, id);
	}
};

struct CommittedVersionOperator {
	static bool UseInsertedVersion(transaction_t start_time, transaction_t transaction_id, transaction_t id) {
		return true;
	}

	static bool UseDeletedVersion(transaction_t min_start_time, transaction_t min_transaction_id, transaction_t id) {
		return (id >= min_start_time && id < TRANSACTION_ID_START) || (id >= min_transaction_id);
	}
};

static bool UseVersion(TransactionData transaction, transaction_t id) {
	return TransactionVersionOperator::UseInsertedVersion(transaction.start_time, transaction.transaction_id, id);
}

unique_ptr<ChunkInfo> ChunkInfo::Deserialize(Deserializer &source) {
	auto type = source.Read<ChunkInfoType>();
	switch (type) {
	case ChunkInfoType::EMPTY_INFO:
		return nullptr;
	case ChunkInfoType::CONSTANT_INFO:
		return ChunkConstantInfo::Deserialize(source);
	case ChunkInfoType::VECTOR_INFO:
		return ChunkVectorInfo::Deserialize(source);
	default:
		throw SerializationException("Could not deserialize Chunk Info Type: unrecognized type");
	}
}

//===--------------------------------------------------------------------===//
// Constant info
//===--------------------------------------------------------------------===//
ChunkConstantInfo::ChunkConstantInfo(idx_t start)
    : ChunkInfo(start, ChunkInfoType::CONSTANT_INFO), insert_id(0), delete_id(NOT_DELETED_ID) {
}

template <class OP>
idx_t ChunkConstantInfo::TemplatedGetSelVector(transaction_t start_time, transaction_t transaction_id,
                                               SelectionVector &sel_vector, idx_t max_count) {
	if (OP::UseInsertedVersion(start_time, transaction_id, insert_id) &&
	    OP::UseDeletedVersion(start_time, transaction_id, delete_id)) {
		return max_count;
	}
	return 0;
}

idx_t ChunkConstantInfo::GetSelVector(TransactionData transaction, SelectionVector &sel_vector, idx_t max_count) {
	return TemplatedGetSelVector<TransactionVersionOperator>(transaction.start_time, transaction.transaction_id,
	                                                         sel_vector, max_count);
}

idx_t ChunkConstantInfo::GetCommittedSelVector(transaction_t min_start_id, transaction_t min_transaction_id,
                                               SelectionVector &sel_vector, idx_t max_count) {
	return TemplatedGetSelVector<CommittedVersionOperator>(min_start_id, min_transaction_id, sel_vector, max_count);
}

bool ChunkConstantInfo::Fetch(TransactionData transaction, row_t row) {
	return UseVersion(transaction, insert_id) && !UseVersion(transaction, delete_id);
}

void ChunkConstantInfo::CommitAppend(transaction_t commit_id, idx_t start, idx_t end) {
	D_ASSERT(start == 0 && end == STANDARD_VECTOR_SIZE);
	insert_id = commit_id;
}

void ChunkConstantInfo::Serialize(Serializer &serializer) {
	// we only need to write this node if any tuple deletions have been committed
	bool is_deleted = insert_id >= TRANSACTION_ID_START || delete_id < TRANSACTION_ID_START;
	if (!is_deleted) {
		serializer.Write<ChunkInfoType>(ChunkInfoType::EMPTY_INFO);
		return;
	}
	serializer.Write<ChunkInfoType>(type);
	serializer.Write<idx_t>(start);
}

unique_ptr<ChunkInfo> ChunkConstantInfo::Deserialize(Deserializer &source) {
	auto start = source.Read<idx_t>();

	auto info = make_unique<ChunkConstantInfo>(start);
	info->insert_id = 0;
	info->delete_id = 0;
	return move(info);
}

//===--------------------------------------------------------------------===//
// Vector info
//===--------------------------------------------------------------------===//
ChunkVectorInfo::ChunkVectorInfo(idx_t start)
    : ChunkInfo(start, ChunkInfoType::VECTOR_INFO), insert_id(0), same_inserted_id(true), any_deleted(false) {
	for (idx_t i = 0; i < STANDARD_VECTOR_SIZE; i++) {
		inserted[i] = 0;
		deleted[i] = NOT_DELETED_ID;
	}
}

template <class OP>
idx_t ChunkVectorInfo::TemplatedGetSelVector(transaction_t start_time, transaction_t transaction_id,
                                             SelectionVector &sel_vector, idx_t max_count) {
	idx_t count = 0;
	if (same_inserted_id && !any_deleted) {
		// all tuples have the same inserted id: and no tuples were deleted
		if (OP::UseInsertedVersion(start_time, transaction_id, insert_id)) {
			return max_count;
		} else {
			return 0;
		}
	} else if (same_inserted_id) {
		if (!OP::UseInsertedVersion(start_time, transaction_id, insert_id)) {
			return 0;
		}
		// have to check deleted flag
		for (idx_t i = 0; i < max_count; i++) {
			if (OP::UseDeletedVersion(start_time, transaction_id, deleted[i])) {
				sel_vector.set_index(count++, i);
			}
		}
	} else if (!any_deleted) {
		// have to check inserted flag
		for (idx_t i = 0; i < max_count; i++) {
			if (OP::UseInsertedVersion(start_time, transaction_id, inserted[i])) {
				sel_vector.set_index(count++, i);
			}
		}
	} else {
		// have to check both flags
		for (idx_t i = 0; i < max_count; i++) {
			if (OP::UseInsertedVersion(start_time, transaction_id, inserted[i]) &&
			    OP::UseDeletedVersion(start_time, transaction_id, deleted[i])) {
				sel_vector.set_index(count++, i);
			}
		}
	}
	return count;
}

idx_t ChunkVectorInfo::GetSelVector(transaction_t start_time, transaction_t transaction_id, SelectionVector &sel_vector,
                                    idx_t max_count) {
	return TemplatedGetSelVector<TransactionVersionOperator>(start_time, transaction_id, sel_vector, max_count);
}

idx_t ChunkVectorInfo::GetCommittedSelVector(transaction_t min_start_id, transaction_t min_transaction_id,
                                             SelectionVector &sel_vector, idx_t max_count) {
	return TemplatedGetSelVector<CommittedVersionOperator>(min_start_id, min_transaction_id, sel_vector, max_count);
}

idx_t ChunkVectorInfo::GetSelVector(TransactionData transaction, SelectionVector &sel_vector, idx_t max_count) {
	return GetSelVector(transaction.start_time, transaction.transaction_id, sel_vector, max_count);
}

bool ChunkVectorInfo::Fetch(TransactionData transaction, row_t row) {
	return UseVersion(transaction, inserted[row]) && !UseVersion(transaction, deleted[row]);
}

idx_t ChunkVectorInfo::Delete(transaction_t transaction_id, row_t rows[], idx_t count) {
	any_deleted = true;

	idx_t deleted_tuples = 0;
	for (idx_t i = 0; i < count; i++) {
		if (deleted[rows[i]] == transaction_id) {
			continue;
		}
		// first check the chunk for conflicts
		if (deleted[rows[i]] != NOT_DELETED_ID) {
			// tuple was already deleted by another transaction
			throw TransactionException("Conflict on tuple deletion!");
		}
		if (inserted[rows[i]] >= TRANSACTION_ID_START) {
			throw TransactionException("Deleting non-committed tuples is not supported (for now...)");
		}
		// after verifying that there are no conflicts we mark the tuple as deleted
<<<<<<< HEAD
		deleted[rows[i]] = transaction_id;
=======
		deleted[rows[i]] = transaction.transaction_id;
		rows[deleted_tuples] = rows[i];
>>>>>>> d6d924d7
		deleted_tuples++;
	}
	return deleted_tuples;
}

void ChunkVectorInfo::CommitDelete(transaction_t commit_id, row_t rows[], idx_t count) {
	for (idx_t i = 0; i < count; i++) {
		deleted[rows[i]] = commit_id;
	}
}

void ChunkVectorInfo::Append(idx_t start, idx_t end, transaction_t commit_id) {
	if (start == 0) {
		insert_id = commit_id;
	} else if (insert_id != commit_id) {
		same_inserted_id = false;
		insert_id = NOT_DELETED_ID;
	}
	for (idx_t i = start; i < end; i++) {
		inserted[i] = commit_id;
	}
}

void ChunkVectorInfo::CommitAppend(transaction_t commit_id, idx_t start, idx_t end) {
	if (same_inserted_id) {
		insert_id = commit_id;
	}
	for (idx_t i = start; i < end; i++) {
		inserted[i] = commit_id;
	}
}

void ChunkVectorInfo::Serialize(Serializer &serializer) {
	SelectionVector sel(STANDARD_VECTOR_SIZE);
	transaction_t start_time = TRANSACTION_ID_START - 1;
	transaction_t transaction_id = DConstants::INVALID_INDEX;
	idx_t count = GetSelVector(start_time, transaction_id, sel, STANDARD_VECTOR_SIZE);
	if (count == STANDARD_VECTOR_SIZE) {
		// nothing is deleted: skip writing anything
		serializer.Write<ChunkInfoType>(ChunkInfoType::EMPTY_INFO);
		return;
	}
	if (count == 0) {
		// everything is deleted: write a constant vector
		serializer.Write<ChunkInfoType>(ChunkInfoType::CONSTANT_INFO);
		serializer.Write<idx_t>(start);
		return;
	}
	// write a boolean vector
	serializer.Write<ChunkInfoType>(ChunkInfoType::VECTOR_INFO);
	serializer.Write<idx_t>(start);
	bool deleted_tuples[STANDARD_VECTOR_SIZE];
	for (idx_t i = 0; i < STANDARD_VECTOR_SIZE; i++) {
		deleted_tuples[i] = true;
	}
	for (idx_t i = 0; i < count; i++) {
		deleted_tuples[sel.get_index(i)] = false;
	}
	serializer.WriteData((data_ptr_t)deleted_tuples, sizeof(bool) * STANDARD_VECTOR_SIZE);
}

unique_ptr<ChunkInfo> ChunkVectorInfo::Deserialize(Deserializer &source) {
	auto start = source.Read<idx_t>();

	auto result = make_unique<ChunkVectorInfo>(start);
	result->any_deleted = true;
	bool deleted_tuples[STANDARD_VECTOR_SIZE];
	source.ReadData((data_ptr_t)deleted_tuples, sizeof(bool) * STANDARD_VECTOR_SIZE);
	for (idx_t i = 0; i < STANDARD_VECTOR_SIZE; i++) {
		if (deleted_tuples[i]) {
			result->deleted[i] = 0;
		}
	}
	return move(result);
}

} // namespace duckdb<|MERGE_RESOLUTION|>--- conflicted
+++ resolved
@@ -184,12 +184,8 @@
 			throw TransactionException("Deleting non-committed tuples is not supported (for now...)");
 		}
 		// after verifying that there are no conflicts we mark the tuple as deleted
-<<<<<<< HEAD
 		deleted[rows[i]] = transaction_id;
-=======
-		deleted[rows[i]] = transaction.transaction_id;
 		rows[deleted_tuples] = rows[i];
->>>>>>> d6d924d7
 		deleted_tuples++;
 	}
 	return deleted_tuples;
