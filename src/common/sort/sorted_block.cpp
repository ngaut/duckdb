#include "duckdb/common/sort/sorted_block.hpp"

#include "duckdb/common/row_operations/row_operations.hpp"
#include "duckdb/common/sort/sort.hpp"
#include "duckdb/common/types/row_data_collection.hpp"

#include <numeric>

namespace duckdb {

SortedData::SortedData(SortedDataType type, const RowLayout &layout, BufferManager &buffer_manager,
                       GlobalSortState &state)
    : type(type), layout(layout), swizzled(false), buffer_manager(buffer_manager), state(state) {
}

idx_t SortedData::Count() {
	idx_t count = std::accumulate(data_blocks.begin(), data_blocks.end(), (idx_t)0,
	                              [](idx_t a, const unique_ptr<RowDataBlock> &b) { return a + b->count; });
	if (!layout.AllConstant() && state.external) {
		D_ASSERT(count == std::accumulate(heap_blocks.begin(), heap_blocks.end(), (idx_t)0,
		                                  [](idx_t a, const unique_ptr<RowDataBlock> &b) { return a + b->count; }));
	}
	return count;
}

void SortedData::CreateBlock() {
	auto capacity =
	    MaxValue(((idx_t)Storage::BLOCK_SIZE + layout.GetRowWidth() - 1) / layout.GetRowWidth(), state.block_capacity);
	data_blocks.push_back(make_unique<RowDataBlock>(buffer_manager, capacity, layout.GetRowWidth()));
	if (!layout.AllConstant() && state.external) {
		heap_blocks.push_back(make_unique<RowDataBlock>(buffer_manager, (idx_t)Storage::BLOCK_SIZE, 1));
		D_ASSERT(data_blocks.size() == heap_blocks.size());
	}
}

unique_ptr<SortedData> SortedData::CreateSlice(idx_t start_block_index, idx_t end_block_index, idx_t end_entry_index) {
	// Add the corresponding blocks to the result
	auto result = make_unique<SortedData>(type, layout, buffer_manager, state);
	for (idx_t i = start_block_index; i <= end_block_index; i++) {
		result->data_blocks.push_back(data_blocks[i]->Copy());
		if (!layout.AllConstant() && state.external) {
			result->heap_blocks.push_back(heap_blocks[i]->Copy());
		}
	}
	// All of the blocks that come before block with idx = start_block_idx can be reset (other references exist)
	for (idx_t i = 0; i < start_block_index; i++) {
		data_blocks[i]->block = nullptr;
		if (!layout.AllConstant() && state.external) {
			heap_blocks[i]->block = nullptr;
		}
	}
	// Use start and end entry indices to set the boundaries
	D_ASSERT(end_entry_index <= result->data_blocks.back()->count);
	result->data_blocks.back()->count = end_entry_index;
	if (!layout.AllConstant() && state.external) {
		result->heap_blocks.back()->count = end_entry_index;
	}
	return result;
}

void SortedData::Unswizzle() {
	if (layout.AllConstant() || !swizzled) {
		return;
	}
	for (idx_t i = 0; i < data_blocks.size(); i++) {
		auto &data_block = data_blocks[i];
		auto &heap_block = heap_blocks[i];
<<<<<<< HEAD
		auto data_handle_p = buffer_manager.Pin(data_block->block);
		auto heap_handle_p = buffer_manager.Pin(heap_block->block);
		RowOperations::UnswizzlePointers(layout, data_handle_p->Ptr(), heap_handle_p->Ptr(), data_block->count);
=======
		auto data_handle_p = buffer_manager.Pin(data_block.block);
		auto heap_handle_p = buffer_manager.Pin(heap_block.block);
		RowOperations::UnswizzlePointers(layout, data_handle_p.Ptr(), heap_handle_p.Ptr(), data_block.count);
>>>>>>> 453d0970
		state.heap_blocks.push_back(move(heap_block));
		state.pinned_blocks.push_back(move(heap_handle_p));
	}
	heap_blocks.clear();
}

SortedBlock::SortedBlock(BufferManager &buffer_manager, GlobalSortState &state)
    : buffer_manager(buffer_manager), state(state), sort_layout(state.sort_layout),
      payload_layout(state.payload_layout) {
	blob_sorting_data = make_unique<SortedData>(SortedDataType::BLOB, sort_layout.blob_layout, buffer_manager, state);
	payload_data = make_unique<SortedData>(SortedDataType::PAYLOAD, payload_layout, buffer_manager, state);
}

idx_t SortedBlock::Count() const {
	idx_t count = std::accumulate(radix_sorting_data.begin(), radix_sorting_data.end(), 0,
	                              [](idx_t a, const unique_ptr<RowDataBlock> &b) { return a + b->count; });
	if (!sort_layout.all_constant) {
		D_ASSERT(count == blob_sorting_data->Count());
	}
	D_ASSERT(count == payload_data->Count());
	return count;
}

void SortedBlock::InitializeWrite() {
	CreateBlock();
	if (!sort_layout.all_constant) {
		blob_sorting_data->CreateBlock();
	}
	payload_data->CreateBlock();
}

void SortedBlock::CreateBlock() {
	auto capacity = MaxValue(((idx_t)Storage::BLOCK_SIZE + sort_layout.entry_size - 1) / sort_layout.entry_size,
	                         state.block_capacity);
	radix_sorting_data.push_back(make_unique<RowDataBlock>(buffer_manager, capacity, sort_layout.entry_size));
}

void SortedBlock::AppendSortedBlocks(vector<unique_ptr<SortedBlock>> &sorted_blocks) {
	D_ASSERT(Count() == 0);
	for (auto &sb : sorted_blocks) {
		for (auto &radix_block : sb->radix_sorting_data) {
			radix_sorting_data.push_back(move(radix_block));
		}
		if (!sort_layout.all_constant) {
			for (auto &blob_block : sb->blob_sorting_data->data_blocks) {
				blob_sorting_data->data_blocks.push_back(move(blob_block));
			}
			for (auto &heap_block : sb->blob_sorting_data->heap_blocks) {
				blob_sorting_data->heap_blocks.push_back(move(heap_block));
			}
		}
		for (auto &payload_data_block : sb->payload_data->data_blocks) {
			payload_data->data_blocks.push_back(move(payload_data_block));
		}
		if (!payload_data->layout.AllConstant()) {
			for (auto &payload_heap_block : sb->payload_data->heap_blocks) {
				payload_data->heap_blocks.push_back(move(payload_heap_block));
			}
		}
	}
}

void SortedBlock::GlobalToLocalIndex(const idx_t &global_idx, idx_t &local_block_index, idx_t &local_entry_index) {
	if (global_idx == Count()) {
		local_block_index = radix_sorting_data.size() - 1;
		local_entry_index = radix_sorting_data.back()->count;
		return;
	}
	D_ASSERT(global_idx < Count());
	local_entry_index = global_idx;
	for (local_block_index = 0; local_block_index < radix_sorting_data.size(); local_block_index++) {
		const idx_t &block_count = radix_sorting_data[local_block_index]->count;
		if (local_entry_index >= block_count) {
			local_entry_index -= block_count;
		} else {
			break;
		}
	}
	D_ASSERT(local_entry_index < radix_sorting_data[local_block_index]->count);
}

unique_ptr<SortedBlock> SortedBlock::CreateSlice(const idx_t start, const idx_t end, idx_t &entry_idx) {
	// Identify blocks/entry indices of this slice
	idx_t start_block_index;
	idx_t start_entry_index;
	GlobalToLocalIndex(start, start_block_index, start_entry_index);
	idx_t end_block_index;
	idx_t end_entry_index;
	GlobalToLocalIndex(end, end_block_index, end_entry_index);
	// Add the corresponding blocks to the result
	auto result = make_unique<SortedBlock>(buffer_manager, state);
	for (idx_t i = start_block_index; i <= end_block_index; i++) {
		result->radix_sorting_data.push_back(radix_sorting_data[i]->Copy());
	}
	// Reset all blocks that come before block with idx = start_block_idx (slice holds new reference)
	for (idx_t i = 0; i < start_block_index; i++) {
		radix_sorting_data[i]->block = nullptr;
	}
	// Use start and end entry indices to set the boundaries
	entry_idx = start_entry_index;
	D_ASSERT(end_entry_index <= result->radix_sorting_data.back()->count);
	result->radix_sorting_data.back()->count = end_entry_index;
	// Same for the var size sorting data
	if (!sort_layout.all_constant) {
		result->blob_sorting_data = blob_sorting_data->CreateSlice(start_block_index, end_block_index, end_entry_index);
	}
	// And the payload data
	result->payload_data = payload_data->CreateSlice(start_block_index, end_block_index, end_entry_index);
	return result;
}

idx_t SortedBlock::HeapSize() const {
	idx_t result = 0;
	if (!sort_layout.all_constant) {
		for (auto &block : blob_sorting_data->heap_blocks) {
			result += block->capacity;
		}
	}
	if (!payload_layout.AllConstant()) {
		for (auto &block : payload_data->heap_blocks) {
			result += block->capacity;
		}
	}
	return result;
}

idx_t SortedBlock::SizeInBytes() const {
	idx_t bytes = 0;
	for (idx_t i = 0; i < radix_sorting_data.size(); i++) {
		bytes += radix_sorting_data[i]->capacity * sort_layout.entry_size;
		if (!sort_layout.all_constant) {
			bytes += blob_sorting_data->data_blocks[i]->capacity * sort_layout.blob_layout.GetRowWidth();
			bytes += blob_sorting_data->heap_blocks[i]->capacity;
		}
		bytes += payload_data->data_blocks[i]->capacity * payload_layout.GetRowWidth();
		if (!payload_layout.AllConstant()) {
			bytes += payload_data->heap_blocks[i]->capacity;
		}
	}
	return bytes;
}

SBScanState::SBScanState(BufferManager &buffer_manager, GlobalSortState &state)
    : buffer_manager(buffer_manager), sort_layout(state.sort_layout), state(state), block_idx(0), entry_idx(0) {
}

void SBScanState::PinRadix(idx_t block_idx_to) {
	auto &radix_sorting_data = sb->radix_sorting_data;
	D_ASSERT(block_idx_to < radix_sorting_data.size());
	auto &block = radix_sorting_data[block_idx_to];
<<<<<<< HEAD
	if (!radix_handle || radix_handle->handle->BlockId() != block->block->BlockId()) {
		radix_handle = buffer_manager.Pin(block->block);
=======
	if (!radix_handle.IsValid() || radix_handle.GetBlockId() != block.block->BlockId()) {
		radix_handle = buffer_manager.Pin(block.block);
>>>>>>> 453d0970
	}
}

void SBScanState::PinData(SortedData &sd) {
	D_ASSERT(block_idx < sd.data_blocks.size());
	auto &data_handle = sd.type == SortedDataType::BLOB ? blob_sorting_data_handle : payload_data_handle;
	auto &heap_handle = sd.type == SortedDataType::BLOB ? blob_sorting_heap_handle : payload_heap_handle;

	auto &data_block = sd.data_blocks[block_idx];
<<<<<<< HEAD
	if (!data_handle || data_handle->handle->BlockId() != data_block->block->BlockId()) {
		data_handle = buffer_manager.Pin(data_block->block);
=======
	if (!data_handle.IsValid() || data_handle.GetBlockId() != data_block.block->BlockId()) {
		data_handle = buffer_manager.Pin(data_block.block);
>>>>>>> 453d0970
	}
	if (sd.layout.AllConstant() || !state.external) {
		return;
	}
	auto &heap_block = sd.heap_blocks[block_idx];
<<<<<<< HEAD
	if (!heap_handle || heap_handle->handle->BlockId() != heap_block->block->BlockId()) {
		heap_handle = buffer_manager.Pin(heap_block->block);
=======
	if (!heap_handle.IsValid() || heap_handle.GetBlockId() != heap_block.block->BlockId()) {
		heap_handle = buffer_manager.Pin(heap_block.block);
>>>>>>> 453d0970
	}
}

data_ptr_t SBScanState::RadixPtr() const {
	return radix_handle.Ptr() + entry_idx * sort_layout.entry_size;
}

data_ptr_t SBScanState::DataPtr(SortedData &sd) const {
<<<<<<< HEAD
	auto &data_handle = sd.type == SortedDataType::BLOB ? *blob_sorting_data_handle : *payload_data_handle;
	D_ASSERT(sd.data_blocks[block_idx]->block->Readers() != 0 &&
	         data_handle.handle->BlockId() == sd.data_blocks[block_idx]->block->BlockId());
=======
	auto &data_handle = sd.type == SortedDataType::BLOB ? blob_sorting_data_handle : payload_data_handle;
	D_ASSERT(sd.data_blocks[block_idx].block->Readers() != 0 &&
	         data_handle.GetBlockId() == sd.data_blocks[block_idx].block->BlockId());
>>>>>>> 453d0970
	return data_handle.Ptr() + entry_idx * sd.layout.GetRowWidth();
}

data_ptr_t SBScanState::HeapPtr(SortedData &sd) const {
	return BaseHeapPtr(sd) + Load<idx_t>(DataPtr(sd) + sd.layout.GetHeapOffset());
}

data_ptr_t SBScanState::BaseHeapPtr(SortedData &sd) const {
	auto &heap_handle = sd.type == SortedDataType::BLOB ? blob_sorting_heap_handle : payload_heap_handle;
	D_ASSERT(!sd.layout.AllConstant() && state.external);
<<<<<<< HEAD
	D_ASSERT(sd.heap_blocks[block_idx]->block->Readers() != 0 &&
	         heap_handle.handle->BlockId() == sd.heap_blocks[block_idx]->block->BlockId());
=======
	D_ASSERT(sd.heap_blocks[block_idx].block->Readers() != 0 &&
	         heap_handle.GetBlockId() == sd.heap_blocks[block_idx].block->BlockId());
>>>>>>> 453d0970
	return heap_handle.Ptr();
}

idx_t SBScanState::Remaining() const {
	const auto &blocks = sb->radix_sorting_data;
	idx_t remaining = 0;
	if (block_idx < blocks.size()) {
		remaining += blocks[block_idx]->count - entry_idx;
		for (idx_t i = block_idx + 1; i < blocks.size(); i++) {
			remaining += blocks[i]->count;
		}
	}
	return remaining;
}

void SBScanState::SetIndices(idx_t block_idx_to, idx_t entry_idx_to) {
	block_idx = block_idx_to;
	entry_idx = entry_idx_to;
}

PayloadScanner::PayloadScanner(SortedData &sorted_data, GlobalSortState &global_sort_state, bool flush_p)
    : sorted_data(sorted_data), read_state(global_sort_state.buffer_manager, global_sort_state),
      total_count(sorted_data.Count()), global_sort_state(global_sort_state), total_scanned(0), flush(flush_p) {
}

PayloadScanner::PayloadScanner(GlobalSortState &global_sort_state, bool flush_p)
    : PayloadScanner(*global_sort_state.sorted_blocks[0]->payload_data, global_sort_state, flush_p) {
}

PayloadScanner::PayloadScanner(GlobalSortState &global_sort_state, idx_t block_idx)
    : sorted_data(*global_sort_state.sorted_blocks[0]->payload_data),
      read_state(global_sort_state.buffer_manager, global_sort_state),
      total_count(sorted_data.data_blocks[block_idx]->count), global_sort_state(global_sort_state), total_scanned(0),
      flush(false) {
	read_state.SetIndices(block_idx, 0);
}

void PayloadScanner::Scan(DataChunk &chunk) {
	auto count = MinValue((idx_t)STANDARD_VECTOR_SIZE, total_count - total_scanned);
	if (count == 0) {
		chunk.SetCardinality(count);
		return;
	}
	// Eagerly delete references to blocks that we've passed
	if (flush) {
		for (idx_t i = 0; i < read_state.block_idx; i++) {
			sorted_data.data_blocks[i]->block = nullptr;
		}
	}
	const idx_t &row_width = sorted_data.layout.GetRowWidth();
	// Set up a batch of pointers to scan data from
	idx_t scanned = 0;
	auto data_pointers = FlatVector::GetData<data_ptr_t>(addresses);
	while (scanned < count) {
		read_state.PinData(sorted_data);
		auto &data_block = *sorted_data.data_blocks[read_state.block_idx];
		idx_t next = MinValue(data_block.count - read_state.entry_idx, count - scanned);
		const data_ptr_t data_ptr = read_state.payload_data_handle.Ptr() + read_state.entry_idx * row_width;
		// Set up the next pointers
		data_ptr_t row_ptr = data_ptr;
		for (idx_t i = 0; i < next; i++) {
			data_pointers[scanned + i] = row_ptr;
			row_ptr += row_width;
		}
		// Unswizzle the offsets back to pointers (if needed)
		if (!sorted_data.layout.AllConstant() && global_sort_state.external) {
			RowOperations::UnswizzlePointers(sorted_data.layout, data_ptr, read_state.payload_heap_handle.Ptr(), next);
		}
		// Update state indices
		read_state.entry_idx += next;
		if (read_state.entry_idx == data_block.count) {
			read_state.block_idx++;
			read_state.entry_idx = 0;
		}
		scanned += next;
	}
	D_ASSERT(scanned == count);
	// Deserialize the payload data
	for (idx_t col_idx = 0; col_idx < sorted_data.layout.ColumnCount(); col_idx++) {
		const auto col_offset = sorted_data.layout.GetOffsets()[col_idx];
		RowOperations::Gather(addresses, *FlatVector::IncrementalSelectionVector(), chunk.data[col_idx],
		                      *FlatVector::IncrementalSelectionVector(), count, col_offset, col_idx);
	}
	chunk.SetCardinality(count);
	chunk.Verify();
	total_scanned += scanned;
}

} // namespace duckdb<|MERGE_RESOLUTION|>--- conflicted
+++ resolved
@@ -65,15 +65,9 @@
 	for (idx_t i = 0; i < data_blocks.size(); i++) {
 		auto &data_block = data_blocks[i];
 		auto &heap_block = heap_blocks[i];
-<<<<<<< HEAD
 		auto data_handle_p = buffer_manager.Pin(data_block->block);
 		auto heap_handle_p = buffer_manager.Pin(heap_block->block);
-		RowOperations::UnswizzlePointers(layout, data_handle_p->Ptr(), heap_handle_p->Ptr(), data_block->count);
-=======
-		auto data_handle_p = buffer_manager.Pin(data_block.block);
-		auto heap_handle_p = buffer_manager.Pin(heap_block.block);
-		RowOperations::UnswizzlePointers(layout, data_handle_p.Ptr(), heap_handle_p.Ptr(), data_block.count);
->>>>>>> 453d0970
+		RowOperations::UnswizzlePointers(layout, data_handle_p.Ptr(), heap_handle_p.Ptr(), data_block->count);
 		state.heap_blocks.push_back(move(heap_block));
 		state.pinned_blocks.push_back(move(heap_handle_p));
 	}
@@ -224,13 +218,8 @@
 	auto &radix_sorting_data = sb->radix_sorting_data;
 	D_ASSERT(block_idx_to < radix_sorting_data.size());
 	auto &block = radix_sorting_data[block_idx_to];
-<<<<<<< HEAD
-	if (!radix_handle || radix_handle->handle->BlockId() != block->block->BlockId()) {
+	if (!radix_handle.IsValid() || radix_handle.GetBlockId() != block->block->BlockId()) {
 		radix_handle = buffer_manager.Pin(block->block);
-=======
-	if (!radix_handle.IsValid() || radix_handle.GetBlockId() != block.block->BlockId()) {
-		radix_handle = buffer_manager.Pin(block.block);
->>>>>>> 453d0970
 	}
 }
 
@@ -240,25 +229,15 @@
 	auto &heap_handle = sd.type == SortedDataType::BLOB ? blob_sorting_heap_handle : payload_heap_handle;
 
 	auto &data_block = sd.data_blocks[block_idx];
-<<<<<<< HEAD
-	if (!data_handle || data_handle->handle->BlockId() != data_block->block->BlockId()) {
+	if (!data_handle.IsValid() || data_handle.GetBlockId() != data_block->block->BlockId()) {
 		data_handle = buffer_manager.Pin(data_block->block);
-=======
-	if (!data_handle.IsValid() || data_handle.GetBlockId() != data_block.block->BlockId()) {
-		data_handle = buffer_manager.Pin(data_block.block);
->>>>>>> 453d0970
 	}
 	if (sd.layout.AllConstant() || !state.external) {
 		return;
 	}
 	auto &heap_block = sd.heap_blocks[block_idx];
-<<<<<<< HEAD
-	if (!heap_handle || heap_handle->handle->BlockId() != heap_block->block->BlockId()) {
+	if (!heap_handle.IsValid() || heap_handle.GetBlockId() != heap_block->block->BlockId()) {
 		heap_handle = buffer_manager.Pin(heap_block->block);
-=======
-	if (!heap_handle.IsValid() || heap_handle.GetBlockId() != heap_block.block->BlockId()) {
-		heap_handle = buffer_manager.Pin(heap_block.block);
->>>>>>> 453d0970
 	}
 }
 
@@ -267,15 +246,9 @@
 }
 
 data_ptr_t SBScanState::DataPtr(SortedData &sd) const {
-<<<<<<< HEAD
-	auto &data_handle = sd.type == SortedDataType::BLOB ? *blob_sorting_data_handle : *payload_data_handle;
+	auto &data_handle = sd.type == SortedDataType::BLOB ? blob_sorting_data_handle : payload_data_handle;
 	D_ASSERT(sd.data_blocks[block_idx]->block->Readers() != 0 &&
-	         data_handle.handle->BlockId() == sd.data_blocks[block_idx]->block->BlockId());
-=======
-	auto &data_handle = sd.type == SortedDataType::BLOB ? blob_sorting_data_handle : payload_data_handle;
-	D_ASSERT(sd.data_blocks[block_idx].block->Readers() != 0 &&
-	         data_handle.GetBlockId() == sd.data_blocks[block_idx].block->BlockId());
->>>>>>> 453d0970
+	         data_handle.GetBlockId() == sd.data_blocks[block_idx]->block->BlockId());
 	return data_handle.Ptr() + entry_idx * sd.layout.GetRowWidth();
 }
 
@@ -286,13 +259,8 @@
 data_ptr_t SBScanState::BaseHeapPtr(SortedData &sd) const {
 	auto &heap_handle = sd.type == SortedDataType::BLOB ? blob_sorting_heap_handle : payload_heap_handle;
 	D_ASSERT(!sd.layout.AllConstant() && state.external);
-<<<<<<< HEAD
 	D_ASSERT(sd.heap_blocks[block_idx]->block->Readers() != 0 &&
-	         heap_handle.handle->BlockId() == sd.heap_blocks[block_idx]->block->BlockId());
-=======
-	D_ASSERT(sd.heap_blocks[block_idx].block->Readers() != 0 &&
-	         heap_handle.GetBlockId() == sd.heap_blocks[block_idx].block->BlockId());
->>>>>>> 453d0970
+	         heap_handle.GetBlockId() == sd.heap_blocks[block_idx]->block->BlockId());
 	return heap_handle.Ptr();
 }
 
