#include "duckdb/common/fast_mem.hpp"
#include "duckdb/common/sort/comparators.hpp"
#include "duckdb/common/sort/sort.hpp"

namespace duckdb {

MergeSorter::MergeSorter(GlobalSortState &state, BufferManager &buffer_manager)
    : state(state), buffer_manager(buffer_manager), sort_layout(state.sort_layout) {
}

void MergeSorter::PerformInMergeRound() {
	while (true) {
		{
			lock_guard<mutex> pair_guard(state.lock);
			if (state.pair_idx == state.num_pairs) {
				break;
			}
			GetNextPartition();
		}
		MergePartition();
	}
}

void MergeSorter::MergePartition() {
	auto &left_block = *left->sb;
	auto &right_block = *right->sb;
#ifdef DEBUG
	D_ASSERT(left_block.radix_sorting_data.size() == left_block.payload_data->data_blocks.size());
	D_ASSERT(right_block.radix_sorting_data.size() == right_block.payload_data->data_blocks.size());
	if (!state.payload_layout.AllConstant() && state.external) {
		D_ASSERT(left_block.payload_data->data_blocks.size() == left_block.payload_data->heap_blocks.size());
		D_ASSERT(right_block.payload_data->data_blocks.size() == right_block.payload_data->heap_blocks.size());
	}
	if (!sort_layout.all_constant) {
		D_ASSERT(left_block.radix_sorting_data.size() == left_block.blob_sorting_data->data_blocks.size());
		D_ASSERT(right_block.radix_sorting_data.size() == right_block.blob_sorting_data->data_blocks.size());
		if (state.external) {
			D_ASSERT(left_block.blob_sorting_data->data_blocks.size() ==
			         left_block.blob_sorting_data->heap_blocks.size());
			D_ASSERT(right_block.blob_sorting_data->data_blocks.size() ==
			         right_block.blob_sorting_data->heap_blocks.size());
		}
	}
#endif
	// Set up the write block
	// Each merge task produces a SortedBlock with exactly state.block_capacity rows or less
	result->InitializeWrite();
	// Initialize arrays to store merge data
	bool left_smaller[STANDARD_VECTOR_SIZE];
	idx_t next_entry_sizes[STANDARD_VECTOR_SIZE];
	// Merge loop
#ifdef DEBUG
	auto l_count = left->Remaining();
	auto r_count = right->Remaining();
#endif
	while (true) {
		auto l_remaining = left->Remaining();
		auto r_remaining = right->Remaining();
		if (l_remaining + r_remaining == 0) {
			// Done
			break;
		}
		const idx_t next = MinValue(l_remaining + r_remaining, (idx_t)STANDARD_VECTOR_SIZE);
		if (l_remaining != 0 && r_remaining != 0) {
			// Compute the merge (not needed if one side is exhausted)
			ComputeMerge(next, left_smaller);
		}
		// Actually merge the data (radix, blob, and payload)
		MergeRadix(next, left_smaller);
		if (!sort_layout.all_constant) {
			MergeData(*result->blob_sorting_data, *left_block.blob_sorting_data, *right_block.blob_sorting_data, next,
			          left_smaller, next_entry_sizes, true);
			D_ASSERT(result->radix_sorting_data.size() == result->blob_sorting_data->data_blocks.size());
		}
		MergeData(*result->payload_data, *left_block.payload_data, *right_block.payload_data, next, left_smaller,
		          next_entry_sizes, false);
		D_ASSERT(result->radix_sorting_data.size() == result->payload_data->data_blocks.size());
	}
#ifdef DEBUG
	D_ASSERT(result->Count() == l_count + r_count);
#endif
}

void MergeSorter::GetNextPartition() {
	// Create result block
	state.sorted_blocks_temp[state.pair_idx].push_back(make_unique<SortedBlock>(buffer_manager, state));
	result = state.sorted_blocks_temp[state.pair_idx].back().get();
	// Determine which blocks must be merged
	auto &left_block = *state.sorted_blocks[state.pair_idx * 2];
	auto &right_block = *state.sorted_blocks[state.pair_idx * 2 + 1];
	const idx_t l_count = left_block.Count();
	const idx_t r_count = right_block.Count();
	// Initialize left and right reader
	left = make_unique<SBScanState>(buffer_manager, state);
	right = make_unique<SBScanState>(buffer_manager, state);
	// Compute the work that this thread must do using Merge Path
	idx_t l_end;
	idx_t r_end;
	if (state.l_start + state.r_start + state.block_capacity < l_count + r_count) {
		left->sb = state.sorted_blocks[state.pair_idx * 2].get();
		right->sb = state.sorted_blocks[state.pair_idx * 2 + 1].get();
		const idx_t intersection = state.l_start + state.r_start + state.block_capacity;
		GetIntersection(intersection, l_end, r_end);
		D_ASSERT(l_end <= l_count);
		D_ASSERT(r_end <= r_count);
		D_ASSERT(intersection == l_end + r_end);
	} else {
		l_end = l_count;
		r_end = r_count;
	}
	// Create slices of the data that this thread must merge
	left->SetIndices(0, 0);
	right->SetIndices(0, 0);
	left_input = left_block.CreateSlice(state.l_start, l_end, left->entry_idx);
	right_input = right_block.CreateSlice(state.r_start, r_end, right->entry_idx);
	left->sb = left_input.get();
	right->sb = right_input.get();
	state.l_start = l_end;
	state.r_start = r_end;
	D_ASSERT(left->Remaining() + right->Remaining() == state.block_capacity || (l_end == l_count && r_end == r_count));
	// Update global state
	if (state.l_start == l_count && state.r_start == r_count) {
		// Delete references to previous pair
		state.sorted_blocks[state.pair_idx * 2] = nullptr;
		state.sorted_blocks[state.pair_idx * 2 + 1] = nullptr;
		// Advance pair
		state.pair_idx++;
		state.l_start = 0;
		state.r_start = 0;
	}
}

int MergeSorter::CompareUsingGlobalIndex(SBScanState &l, SBScanState &r, const idx_t l_idx, const idx_t r_idx) {
	D_ASSERT(l_idx < l.sb->Count());
	D_ASSERT(r_idx < r.sb->Count());

	// Easy comparison using the previous result (intersections must increase monotonically)
	if (l_idx < state.l_start) {
		return -1;
	}
	if (r_idx < state.r_start) {
		return 1;
	}

	l.sb->GlobalToLocalIndex(l_idx, l.block_idx, l.entry_idx);
	r.sb->GlobalToLocalIndex(r_idx, r.block_idx, r.entry_idx);

	l.PinRadix(l.block_idx);
	r.PinRadix(r.block_idx);
	data_ptr_t l_ptr = l.radix_handle.Ptr() + l.entry_idx * sort_layout.entry_size;
	data_ptr_t r_ptr = r.radix_handle.Ptr() + r.entry_idx * sort_layout.entry_size;

	int comp_res;
	if (sort_layout.all_constant) {
		comp_res = FastMemcmp(l_ptr, r_ptr, sort_layout.comparison_size);
	} else {
		l.PinData(*l.sb->blob_sorting_data);
		r.PinData(*r.sb->blob_sorting_data);
		comp_res = Comparators::CompareTuple(l, r, l_ptr, r_ptr, sort_layout, state.external);
	}
	return comp_res;
}

void MergeSorter::GetIntersection(const idx_t diagonal, idx_t &l_idx, idx_t &r_idx) {
	const idx_t l_count = left->sb->Count();
	const idx_t r_count = right->sb->Count();
	// Cover some edge cases
	// Code coverage off because these edge cases cannot happen unless other code changes
	// Edge cases have been tested extensively while developing Merge Path in a script
	// LCOV_EXCL_START
	if (diagonal >= l_count + r_count) {
		l_idx = l_count;
		r_idx = r_count;
		return;
	} else if (diagonal == 0) {
		l_idx = 0;
		r_idx = 0;
		return;
	} else if (l_count == 0) {
		l_idx = 0;
		r_idx = diagonal;
		return;
	} else if (r_count == 0) {
		r_idx = 0;
		l_idx = diagonal;
		return;
	}
	// LCOV_EXCL_STOP
	// Determine offsets for the binary search
	const idx_t l_offset = MinValue(l_count, diagonal);
	const idx_t r_offset = diagonal > l_count ? diagonal - l_count : 0;
	D_ASSERT(l_offset + r_offset == diagonal);
	const idx_t search_space = diagonal > MaxValue(l_count, r_count) ? l_count + r_count - diagonal
	                                                                 : MinValue(diagonal, MinValue(l_count, r_count));
	// Double binary search
	idx_t li = 0;
	idx_t ri = search_space - 1;
	idx_t middle;
	int comp_res;
	while (li <= ri) {
		middle = (li + ri) / 2;
		l_idx = l_offset - middle;
		r_idx = r_offset + middle;
		if (l_idx == l_count || r_idx == 0) {
			comp_res = CompareUsingGlobalIndex(*left, *right, l_idx - 1, r_idx);
			if (comp_res > 0) {
				l_idx--;
				r_idx++;
			} else {
				return;
			}
			if (l_idx == 0 || r_idx == r_count) {
				// This case is incredibly difficult to cover as it is dependent on parallelism randomness
				// But it has been tested extensively during development in a script
				// LCOV_EXCL_START
				return;
				// LCOV_EXCL_STOP
			} else {
				break;
			}
		}
		comp_res = CompareUsingGlobalIndex(*left, *right, l_idx, r_idx);
		if (comp_res > 0) {
			li = middle + 1;
		} else {
			ri = middle - 1;
		}
	}
	int l_r_min1 = CompareUsingGlobalIndex(*left, *right, l_idx, r_idx - 1);
	int l_min1_r = CompareUsingGlobalIndex(*left, *right, l_idx - 1, r_idx);
	if (l_r_min1 > 0 && l_min1_r < 0) {
		return;
	} else if (l_r_min1 > 0) {
		l_idx--;
		r_idx++;
	} else if (l_min1_r < 0) {
		l_idx++;
		r_idx--;
	}
}

void MergeSorter::ComputeMerge(const idx_t &count, bool left_smaller[]) {
	auto &l = *left;
	auto &r = *right;
	auto &l_sorted_block = *l.sb;
	auto &r_sorted_block = *r.sb;
	// Save indices to restore afterwards
	idx_t l_block_idx_before = l.block_idx;
	idx_t l_entry_idx_before = l.entry_idx;
	idx_t r_block_idx_before = r.block_idx;
	idx_t r_entry_idx_before = r.entry_idx;
	// Data pointers for both sides
	data_ptr_t l_radix_ptr;
	data_ptr_t r_radix_ptr;
	// Compute the merge of the next 'count' tuples
	idx_t compared = 0;
	while (compared < count) {
		// Move to the next block (if needed)
		if (l.block_idx < l_sorted_block.radix_sorting_data.size() &&
		    l.entry_idx == l_sorted_block.radix_sorting_data[l.block_idx]->count) {
			l.block_idx++;
			l.entry_idx = 0;
		}
		if (r.block_idx < r_sorted_block.radix_sorting_data.size() &&
		    r.entry_idx == r_sorted_block.radix_sorting_data[r.block_idx]->count) {
			r.block_idx++;
			r.entry_idx = 0;
		}
		const bool l_done = l.block_idx == l_sorted_block.radix_sorting_data.size();
		const bool r_done = r.block_idx == r_sorted_block.radix_sorting_data.size();
		if (l_done || r_done) {
			// One of the sides is exhausted, no need to compare
			break;
		}
		// Pin the radix sorting data
		if (!l_done) {
			left->PinRadix(l.block_idx);
			l_radix_ptr = left->RadixPtr();
		}
		if (!r_done) {
			right->PinRadix(r.block_idx);
			r_radix_ptr = right->RadixPtr();
		}
		const idx_t &l_count = !l_done ? l_sorted_block.radix_sorting_data[l.block_idx]->count : 0;
		const idx_t &r_count = !r_done ? r_sorted_block.radix_sorting_data[r.block_idx]->count : 0;
		// Compute the merge
		if (sort_layout.all_constant) {
			// All sorting columns are constant size
			for (; compared < count && l.entry_idx < l_count && r.entry_idx < r_count; compared++) {
				left_smaller[compared] = FastMemcmp(l_radix_ptr, r_radix_ptr, sort_layout.comparison_size) < 0;
				const bool &l_smaller = left_smaller[compared];
				const bool r_smaller = !l_smaller;
				// Use comparison bool (0 or 1) to increment entries and pointers
				l.entry_idx += l_smaller;
				r.entry_idx += r_smaller;
				l_radix_ptr += l_smaller * sort_layout.entry_size;
				r_radix_ptr += r_smaller * sort_layout.entry_size;
			}
		} else {
			// Pin the blob data
			if (!l_done) {
				left->PinData(*l_sorted_block.blob_sorting_data);
			}
			if (!r_done) {
				right->PinData(*r_sorted_block.blob_sorting_data);
			}
			// Merge with variable size sorting columns
			for (; compared < count && l.entry_idx < l_count && r.entry_idx < r_count; compared++) {
				left_smaller[compared] =
				    Comparators::CompareTuple(*left, *right, l_radix_ptr, r_radix_ptr, sort_layout, state.external) < 0;
				const bool &l_smaller = left_smaller[compared];
				const bool r_smaller = !l_smaller;
				// Use comparison bool (0 or 1) to increment entries and pointers
				l.entry_idx += l_smaller;
				r.entry_idx += r_smaller;
				l_radix_ptr += l_smaller * sort_layout.entry_size;
				r_radix_ptr += r_smaller * sort_layout.entry_size;
			}
		}
	}
	// Reset block indices
	left->SetIndices(l_block_idx_before, l_entry_idx_before);
	right->SetIndices(r_block_idx_before, r_entry_idx_before);
}

void MergeSorter::MergeRadix(const idx_t &count, const bool left_smaller[]) {
	auto &l = *left;
	auto &r = *right;
	// Save indices to restore afterwards
	idx_t l_block_idx_before = l.block_idx;
	idx_t l_entry_idx_before = l.entry_idx;
	idx_t r_block_idx_before = r.block_idx;
	idx_t r_entry_idx_before = r.entry_idx;

	auto &l_blocks = l.sb->radix_sorting_data;
	auto &r_blocks = r.sb->radix_sorting_data;
	RowDataBlock *l_block;
	RowDataBlock *r_block;

	data_ptr_t l_ptr;
	data_ptr_t r_ptr;

	RowDataBlock *result_block = result->radix_sorting_data.back().get();
	auto result_handle = buffer_manager.Pin(result_block->block);
	data_ptr_t result_ptr = result_handle.Ptr() + result_block->count * sort_layout.entry_size;

	idx_t copied = 0;
	while (copied < count) {
		// Move to the next block (if needed)
		if (l.block_idx < l_blocks.size() && l.entry_idx == l_blocks[l.block_idx]->count) {
			// Delete reference to previous block
			l_blocks[l.block_idx]->block = nullptr;
			// Advance block
			l.block_idx++;
			l.entry_idx = 0;
		}
		if (r.block_idx < r_blocks.size() && r.entry_idx == r_blocks[r.block_idx]->count) {
			// Delete reference to previous block
			r_blocks[r.block_idx]->block = nullptr;
			// Advance block
			r.block_idx++;
			r.entry_idx = 0;
		}
		const bool l_done = l.block_idx == l_blocks.size();
		const bool r_done = r.block_idx == r_blocks.size();
		// Pin the radix sortable blocks
		if (!l_done) {
			l_block = l_blocks[l.block_idx].get();
			left->PinRadix(l.block_idx);
			l_ptr = l.RadixPtr();
		}
		if (!r_done) {
			r_block = r_blocks[r.block_idx].get();
			r.PinRadix(r.block_idx);
			r_ptr = r.RadixPtr();
		}
		const idx_t &l_count = !l_done ? l_block->count : 0;
		const idx_t &r_count = !r_done ? r_block->count : 0;
		// Copy using computed merge
		if (!l_done && !r_done) {
			// Both sides have data - merge
			MergeRows(l_ptr, l.entry_idx, l_count, r_ptr, r.entry_idx, r_count, *result_block, result_ptr,
			          sort_layout.entry_size, left_smaller, copied, count);
		} else if (r_done) {
			// Right side is exhausted
			FlushRows(l_ptr, l.entry_idx, l_count, *result_block, result_ptr, sort_layout.entry_size, copied, count);
		} else {
			// Left side is exhausted
			FlushRows(r_ptr, r.entry_idx, r_count, *result_block, result_ptr, sort_layout.entry_size, copied, count);
		}
	}
	// Reset block indices
	left->SetIndices(l_block_idx_before, l_entry_idx_before);
	right->SetIndices(r_block_idx_before, r_entry_idx_before);
}

void MergeSorter::MergeData(SortedData &result_data, SortedData &l_data, SortedData &r_data, const idx_t &count,
                            const bool left_smaller[], idx_t next_entry_sizes[], bool reset_indices) {
	auto &l = *left;
	auto &r = *right;
	// Save indices to restore afterwards
	idx_t l_block_idx_before = l.block_idx;
	idx_t l_entry_idx_before = l.entry_idx;
	idx_t r_block_idx_before = r.block_idx;
	idx_t r_entry_idx_before = r.entry_idx;

	const auto &layout = result_data.layout;
	const idx_t row_width = layout.GetRowWidth();
	const idx_t heap_pointer_offset = layout.GetHeapOffset();

	// Left and right row data to merge
	data_ptr_t l_ptr;
	data_ptr_t r_ptr;
	// Accompanying left and right heap data (if needed)
	data_ptr_t l_heap_ptr;
	data_ptr_t r_heap_ptr;

	// Result rows to write to
	RowDataBlock *result_data_block = result_data.data_blocks.back().get();
	auto result_data_handle = buffer_manager.Pin(result_data_block->block);
	data_ptr_t result_data_ptr = result_data_handle.Ptr() + result_data_block->count * row_width;
	// Result heap to write to (if needed)
	RowDataBlock *result_heap_block;
	BufferHandle result_heap_handle;
	data_ptr_t result_heap_ptr;
	if (!layout.AllConstant() && state.external) {
		result_heap_block = result_data.heap_blocks.back().get();
		result_heap_handle = buffer_manager.Pin(result_heap_block->block);
		result_heap_ptr = result_heap_handle.Ptr() + result_heap_block->byte_offset;
	}

	idx_t copied = 0;
	while (copied < count) {
		// Move to new data blocks (if needed)
		if (l.block_idx < l_data.data_blocks.size() && l.entry_idx == l_data.data_blocks[l.block_idx]->count) {
			// Delete reference to previous block
			l_data.data_blocks[l.block_idx]->block = nullptr;
			if (!layout.AllConstant() && state.external) {
				l_data.heap_blocks[l.block_idx]->block = nullptr;
			}
			// Advance block
			l.block_idx++;
			l.entry_idx = 0;
		}
		if (r.block_idx < r_data.data_blocks.size() && r.entry_idx == r_data.data_blocks[r.block_idx]->count) {
			// Delete reference to previous block
			r_data.data_blocks[r.block_idx]->block = nullptr;
			if (!layout.AllConstant() && state.external) {
				r_data.heap_blocks[r.block_idx]->block = nullptr;
			}
			// Advance block
			r.block_idx++;
			r.entry_idx = 0;
		}
		const bool l_done = l.block_idx == l_data.data_blocks.size();
		const bool r_done = r.block_idx == r_data.data_blocks.size();
		// Pin the row data blocks
		if (!l_done) {
			l.PinData(l_data);
			l_ptr = l.DataPtr(l_data);
		}
		if (!r_done) {
			r.PinData(r_data);
			r_ptr = r.DataPtr(r_data);
		}
		const idx_t &l_count = !l_done ? l_data.data_blocks[l.block_idx]->count : 0;
		const idx_t &r_count = !r_done ? r_data.data_blocks[r.block_idx]->count : 0;
		// Perform the merge
		if (layout.AllConstant() || !state.external) {
			// If all constant size, or if we are doing an in-memory sort, we do not need to touch the heap
			if (!l_done && !r_done) {
				// Both sides have data - merge
				MergeRows(l_ptr, l.entry_idx, l_count, r_ptr, r.entry_idx, r_count, *result_data_block, result_data_ptr,
				          row_width, left_smaller, copied, count);
			} else if (r_done) {
				// Right side is exhausted
				FlushRows(l_ptr, l.entry_idx, l_count, *result_data_block, result_data_ptr, row_width, copied, count);
			} else {
				// Left side is exhausted
				FlushRows(r_ptr, r.entry_idx, r_count, *result_data_block, result_data_ptr, row_width, copied, count);
			}
		} else {
			// External sorting with variable size data. Pin the heap blocks too
			if (!l_done) {
				l_heap_ptr = l.BaseHeapPtr(l_data) + Load<idx_t>(l_ptr + heap_pointer_offset);
				D_ASSERT(l_heap_ptr - l.BaseHeapPtr(l_data) >= 0);
				D_ASSERT((idx_t)(l_heap_ptr - l.BaseHeapPtr(l_data)) < l_data.heap_blocks[l.block_idx]->byte_offset);
			}
			if (!r_done) {
				r_heap_ptr = r.BaseHeapPtr(r_data) + Load<idx_t>(r_ptr + heap_pointer_offset);
				D_ASSERT(r_heap_ptr - r.BaseHeapPtr(r_data) >= 0);
				D_ASSERT((idx_t)(r_heap_ptr - r.BaseHeapPtr(r_data)) < r_data.heap_blocks[r.block_idx]->byte_offset);
			}
			// Both the row and heap data need to be dealt with
			if (!l_done && !r_done) {
				// Both sides have data - merge
				idx_t l_idx_copy = l.entry_idx;
				idx_t r_idx_copy = r.entry_idx;
				data_ptr_t result_data_ptr_copy = result_data_ptr;
				idx_t copied_copy = copied;
				// Merge row data
				MergeRows(l_ptr, l_idx_copy, l_count, r_ptr, r_idx_copy, r_count, *result_data_block,
				          result_data_ptr_copy, row_width, left_smaller, copied_copy, count);
				const idx_t merged = copied_copy - copied;
				// Compute the entry sizes and number of heap bytes that will be copied
				idx_t copy_bytes = 0;
				data_ptr_t l_heap_ptr_copy = l_heap_ptr;
				data_ptr_t r_heap_ptr_copy = r_heap_ptr;
				for (idx_t i = 0; i < merged; i++) {
					// Store base heap offset in the row data
					Store<idx_t>(result_heap_block->byte_offset + copy_bytes, result_data_ptr + heap_pointer_offset);
					result_data_ptr += row_width;
					// Compute entry size and add to total
					const bool &l_smaller = left_smaller[copied + i];
					const bool r_smaller = !l_smaller;
					auto &entry_size = next_entry_sizes[copied + i];
					entry_size =
					    l_smaller * Load<uint32_t>(l_heap_ptr_copy) + r_smaller * Load<uint32_t>(r_heap_ptr_copy);
					D_ASSERT(entry_size >= sizeof(uint32_t));
					D_ASSERT(l_heap_ptr_copy - l.BaseHeapPtr(l_data) + l_smaller * entry_size <=
					         l_data.heap_blocks[l.block_idx]->byte_offset);
					D_ASSERT(r_heap_ptr_copy - r.BaseHeapPtr(r_data) + r_smaller * entry_size <=
					         r_data.heap_blocks[r.block_idx]->byte_offset);
					l_heap_ptr_copy += l_smaller * entry_size;
					r_heap_ptr_copy += r_smaller * entry_size;
					copy_bytes += entry_size;
				}
				// Reallocate result heap block size (if needed)
				if (result_heap_block->byte_offset + copy_bytes > result_heap_block->capacity) {
					idx_t new_capacity = result_heap_block->byte_offset + copy_bytes;
					buffer_manager.ReAllocate(result_heap_block->block, new_capacity);
					result_heap_block->capacity = new_capacity;
					result_heap_ptr = result_heap_handle.Ptr() + result_heap_block->byte_offset;
				}
				D_ASSERT(result_heap_block->byte_offset + copy_bytes <= result_heap_block->capacity);
				// Now copy the heap data
				for (idx_t i = 0; i < merged; i++) {
					const bool &l_smaller = left_smaller[copied + i];
					const bool r_smaller = !l_smaller;
					const auto &entry_size = next_entry_sizes[copied + i];
					memcpy(result_heap_ptr, (data_ptr_t)(l_smaller * (idx_t)l_heap_ptr + r_smaller * (idx_t)r_heap_ptr),
					       entry_size);
					D_ASSERT(Load<uint32_t>(result_heap_ptr) == entry_size);
					result_heap_ptr += entry_size;
					l_heap_ptr += l_smaller * entry_size;
					r_heap_ptr += r_smaller * entry_size;
					l.entry_idx += l_smaller;
					r.entry_idx += r_smaller;
				}
				// Update result indices and pointers
				result_heap_block->count += merged;
				result_heap_block->byte_offset += copy_bytes;
				copied += merged;
			} else if (r_done) {
				// Right side is exhausted - flush left
<<<<<<< HEAD
				FlushBlobs(layout, l_count, l_ptr, l.entry_idx, l_heap_ptr, *result_data_block, result_data_ptr,
				           *result_heap_block, *result_heap_handle, result_heap_ptr, copied, count);
			} else {
				// Left side is exhausted - flush right
				FlushBlobs(layout, r_count, r_ptr, r.entry_idx, r_heap_ptr, *result_data_block, result_data_ptr,
				           *result_heap_block, *result_heap_handle, result_heap_ptr, copied, count);
=======
				FlushBlobs(layout, l_count, l_ptr, l.entry_idx, l_heap_ptr, result_data_block, result_data_ptr,
				           result_heap_block, result_heap_handle, result_heap_ptr, copied, count);
			} else {
				// Left side is exhausted - flush right
				FlushBlobs(layout, r_count, r_ptr, r.entry_idx, r_heap_ptr, result_data_block, result_data_ptr,
				           result_heap_block, result_heap_handle, result_heap_ptr, copied, count);
>>>>>>> 453d0970
			}
			D_ASSERT(result_data_block->count == result_heap_block->count);
		}
	}
	if (reset_indices) {
		left->SetIndices(l_block_idx_before, l_entry_idx_before);
		right->SetIndices(r_block_idx_before, r_entry_idx_before);
	}
}

void MergeSorter::MergeRows(data_ptr_t &l_ptr, idx_t &l_entry_idx, const idx_t &l_count, data_ptr_t &r_ptr,
                            idx_t &r_entry_idx, const idx_t &r_count, RowDataBlock &target_block,
                            data_ptr_t &target_ptr, const idx_t &entry_size, const bool left_smaller[], idx_t &copied,
                            const idx_t &count) {
	const idx_t next = MinValue(count - copied, target_block.capacity - target_block.count);
	idx_t i;
	for (i = 0; i < next && l_entry_idx < l_count && r_entry_idx < r_count; i++) {
		const bool &l_smaller = left_smaller[copied + i];
		const bool r_smaller = !l_smaller;
		// Use comparison bool (0 or 1) to copy an entry from either side
		FastMemcpy(target_ptr, (data_ptr_t)(l_smaller * (idx_t)l_ptr + r_smaller * (idx_t)r_ptr), entry_size);
		target_ptr += entry_size;
		// Use the comparison bool to increment entries and pointers
		l_entry_idx += l_smaller;
		r_entry_idx += r_smaller;
		l_ptr += l_smaller * entry_size;
		r_ptr += r_smaller * entry_size;
	}
	// Update counts
	target_block.count += i;
	copied += i;
}

void MergeSorter::FlushRows(data_ptr_t &source_ptr, idx_t &source_entry_idx, const idx_t &source_count,
                            RowDataBlock &target_block, data_ptr_t &target_ptr, const idx_t &entry_size, idx_t &copied,
                            const idx_t &count) {
	// Compute how many entries we can fit
	idx_t next = MinValue(count - copied, target_block.capacity - target_block.count);
	next = MinValue(next, source_count - source_entry_idx);
	// Copy them all in a single memcpy
	const idx_t copy_bytes = next * entry_size;
	memcpy(target_ptr, source_ptr, copy_bytes);
	target_ptr += copy_bytes;
	source_ptr += copy_bytes;
	// Update counts
	source_entry_idx += next;
	target_block.count += next;
	copied += next;
}

void MergeSorter::FlushBlobs(const RowLayout &layout, const idx_t &source_count, data_ptr_t &source_data_ptr,
                             idx_t &source_entry_idx, data_ptr_t &source_heap_ptr, RowDataBlock &target_data_block,
                             data_ptr_t &target_data_ptr, RowDataBlock &target_heap_block,
                             BufferHandle &target_heap_handle, data_ptr_t &target_heap_ptr, idx_t &copied,
                             const idx_t &count) {
	const idx_t row_width = layout.GetRowWidth();
	const idx_t heap_pointer_offset = layout.GetHeapOffset();
	idx_t source_entry_idx_copy = source_entry_idx;
	data_ptr_t target_data_ptr_copy = target_data_ptr;
	idx_t copied_copy = copied;
	// Flush row data
	FlushRows(source_data_ptr, source_entry_idx_copy, source_count, target_data_block, target_data_ptr_copy, row_width,
	          copied_copy, count);
	const idx_t flushed = copied_copy - copied;
	// Compute the entry sizes and number of heap bytes that will be copied
	idx_t copy_bytes = 0;
	data_ptr_t source_heap_ptr_copy = source_heap_ptr;
	for (idx_t i = 0; i < flushed; i++) {
		// Store base heap offset in the row data
		Store<idx_t>(target_heap_block.byte_offset + copy_bytes, target_data_ptr + heap_pointer_offset);
		target_data_ptr += row_width;
		// Compute entry size and add to total
		auto entry_size = Load<uint32_t>(source_heap_ptr_copy);
		D_ASSERT(entry_size >= sizeof(uint32_t));
		source_heap_ptr_copy += entry_size;
		copy_bytes += entry_size;
	}
	// Reallocate result heap block size (if needed)
	if (target_heap_block.byte_offset + copy_bytes > target_heap_block.capacity) {
		idx_t new_capacity = target_heap_block.byte_offset + copy_bytes;
		buffer_manager.ReAllocate(target_heap_block.block, new_capacity);
		target_heap_block.capacity = new_capacity;
		target_heap_ptr = target_heap_handle.Ptr() + target_heap_block.byte_offset;
	}
	D_ASSERT(target_heap_block.byte_offset + copy_bytes <= target_heap_block.capacity);
	// Copy the heap data in one go
	memcpy(target_heap_ptr, source_heap_ptr, copy_bytes);
	target_heap_ptr += copy_bytes;
	source_heap_ptr += copy_bytes;
	source_entry_idx += flushed;
	copied += flushed;
	// Update result indices and pointers
	target_heap_block.count += flushed;
	target_heap_block.byte_offset += copy_bytes;
	D_ASSERT(target_heap_block.byte_offset <= target_heap_block.capacity);
}

} // namespace duckdb<|MERGE_RESOLUTION|>--- conflicted
+++ resolved
@@ -553,21 +553,12 @@
 				copied += merged;
 			} else if (r_done) {
 				// Right side is exhausted - flush left
-<<<<<<< HEAD
 				FlushBlobs(layout, l_count, l_ptr, l.entry_idx, l_heap_ptr, *result_data_block, result_data_ptr,
-				           *result_heap_block, *result_heap_handle, result_heap_ptr, copied, count);
+				           *result_heap_block, result_heap_handle, result_heap_ptr, copied, count);
 			} else {
 				// Left side is exhausted - flush right
 				FlushBlobs(layout, r_count, r_ptr, r.entry_idx, r_heap_ptr, *result_data_block, result_data_ptr,
-				           *result_heap_block, *result_heap_handle, result_heap_ptr, copied, count);
-=======
-				FlushBlobs(layout, l_count, l_ptr, l.entry_idx, l_heap_ptr, result_data_block, result_data_ptr,
-				           result_heap_block, result_heap_handle, result_heap_ptr, copied, count);
-			} else {
-				// Left side is exhausted - flush right
-				FlushBlobs(layout, r_count, r_ptr, r.entry_idx, r_heap_ptr, result_data_block, result_data_ptr,
-				           result_heap_block, result_heap_handle, result_heap_ptr, copied, count);
->>>>>>> 453d0970
+				           *result_heap_block, result_heap_handle, result_heap_ptr, copied, count);
 			}
 			D_ASSERT(result_data_block->count == result_heap_block->count);
 		}
