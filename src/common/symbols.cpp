// this file is used to instantiate symbols for LLDB so e.g.
// std::vector and std::unique_ptr can be accessed from the debugger

#ifdef DEBUG

#include "catalog/catalog.hpp"
#include "common/types/chunk_collection.hpp"
#include "execution/aggregate_hashtable.hpp"
#include "execution/column_binding_resolver.hpp"
#include "execution/join_hashtable.hpp"
#include "execution/physical_operator.hpp"
#include "main/query_profiler.hpp"
#include "main/result.hpp"
#include "optimizer/join_order_optimizer.hpp"
#include "optimizer/rule.hpp"
#include "parser/constraint.hpp"
#include "parser/query_node.hpp"
#include "parser/query_node/select_node.hpp"
#include "parser/tableref/list.hpp"
#include "planner/logical_operator.hpp"
#include "planner/operator/list.hpp"
#include "planner/operator/logical_join.hpp"
#include "storage/data_table.hpp"

using namespace duckdb;
using namespace std;

template class std::unique_ptr<CatalogEntry>;
template class std::unique_ptr<Expression>;
template class std::unique_ptr<AbstractRuleNode>;
template class std::unique_ptr<BindContext>;
template class std::unique_ptr<char[]>;
template class std::unique_ptr<DuckDBResult>;
template class std::unique_ptr<LogicalOperator>;
template class std::unique_ptr<PhysicalOperator>;
template class std::unique_ptr<PhysicalOperatorState>;
template class std::unique_ptr<sel_t[]>;
template class std::unique_ptr<SQLStatement>;
template class std::unique_ptr<StorageChunk>;
template class std::unique_ptr<StringHeap>;
template class std::unique_ptr<QueryNode>;
template class std::unique_ptr<SuperLargeHashTable>;
template class std::unique_ptr<TableRef>;
template class std::unique_ptr<Transaction>;
template class std::unique_ptr<uint64_t[]>;
template class std::unique_ptr<uint8_t[]>;
template class std::unique_ptr<Vector[]>;
template class std::unique_ptr<DataChunk>;
template class std::unique_ptr<ExpressionStatistics[]>;
template class std::unique_ptr<Constraint>;
template class std::unique_ptr<SelectStatement>;
template class std::unique_ptr<JoinHashTable>;
template class std::unique_ptr<JoinHashTable::ScanStructure>;
template class std::unique_ptr<JoinHashTable::Node>;
template class std::unique_ptr<uint8_t *[]>;
template class std::unique_ptr<Rule>;
template class std::unique_ptr<LogicalFilter>;
template class std::unique_ptr<LogicalJoin>;
template class std::unique_ptr<SubqueryRef>;
<<<<<<< HEAD
template class std::unique_ptr<WindowExpression>;
=======
template class std::unique_ptr<FilterInfo>;
template class std::unique_ptr<JoinOrderOptimizer::JoinNode>;
template class std::unique_ptr<Relation>;
>>>>>>> fa9ba4bf

#define INSTANTIATE_VECTOR(VECTOR_DEFINITION)                                                                          \
	template VECTOR_DEFINITION::size_type VECTOR_DEFINITION::size() const;                                             \
	template VECTOR_DEFINITION::const_reference VECTOR_DEFINITION::operator[](VECTOR_DEFINITION::size_type n) const;   \
	template VECTOR_DEFINITION::reference VECTOR_DEFINITION::operator[](VECTOR_DEFINITION::size_type n);               \
	template VECTOR_DEFINITION::const_reference VECTOR_DEFINITION::back() const;                                       \
	template VECTOR_DEFINITION::reference VECTOR_DEFINITION::back();                                                   \
	template VECTOR_DEFINITION::const_reference VECTOR_DEFINITION::front() const;                                      \
	template VECTOR_DEFINITION::reference VECTOR_DEFINITION::front();

template class std::vector<AggregateExpression *>;
template class std::vector<BoundTable>;
INSTANTIATE_VECTOR(std::vector<ColumnDefinition>);
template class std::vector<ExpressionType>;
INSTANTIATE_VECTOR(std::vector<JoinCondition>);
INSTANTIATE_VECTOR(std::vector<OrderByNode>);
template class std::vector<size_t>;
INSTANTIATE_VECTOR(std::vector<ExpressionStatistics>);
template class std::vector<string>;
INSTANTIATE_VECTOR(std::vector<std::unique_ptr<Expression>>)
INSTANTIATE_VECTOR(std::vector<std::unique_ptr<AbstractRuleNode>>);
INSTANTIATE_VECTOR(std::vector<std::unique_ptr<DataChunk>>);
INSTANTIATE_VECTOR(std::vector<std::unique_ptr<SQLStatement>>);
INSTANTIATE_VECTOR(std::vector<std::unique_ptr<PhysicalOperator>>);
INSTANTIATE_VECTOR(std::vector<std::unique_ptr<LogicalOperator>>);
INSTANTIATE_VECTOR(std::vector<std::unique_ptr<Transaction>>);
INSTANTIATE_VECTOR(std::vector<std::unique_ptr<JoinOrderOptimizer::JoinNode>>);
template class std::vector<TypeId>;
template class std::vector<Value>;
template class std::vector<int>;
INSTANTIATE_VECTOR(std::vector<WALEntryData>);
INSTANTIATE_VECTOR(std::vector<AbstractOperator>);
template class std::vector<std::vector<Expression *>>;

template struct std::atomic<size_t>;
template class std::bitset<STANDARD_VECTOR_SIZE>;
template class std::bitset<STORAGE_CHUNK_SIZE>;
template class std::unordered_map<PhysicalOperator *, QueryProfiler::TreeNode *>;
template class std::stack<PhysicalOperator *>;

// template class std::unordered_map<string,
// std::unique_ptr<CatalogEntry>>;
template class std::unordered_map<string, size_t>;
template class std::unordered_map<string, std::vector<string>>;
template class std::unordered_map<string, std::pair<size_t, Expression *>>;
// template class std::unordered_map<string, TableBinding>;
template class std::unordered_map<string, SelectStatement *>;
template class std::unordered_map<size_t, size_t>;

#endif<|MERGE_RESOLUTION|>--- conflicted
+++ resolved
@@ -57,13 +57,10 @@
 template class std::unique_ptr<LogicalFilter>;
 template class std::unique_ptr<LogicalJoin>;
 template class std::unique_ptr<SubqueryRef>;
-<<<<<<< HEAD
 template class std::unique_ptr<WindowExpression>;
-=======
 template class std::unique_ptr<FilterInfo>;
 template class std::unique_ptr<JoinOrderOptimizer::JoinNode>;
 template class std::unique_ptr<Relation>;
->>>>>>> fa9ba4bf
 
 #define INSTANTIATE_VECTOR(VECTOR_DEFINITION)                                                                          \
 	template VECTOR_DEFINITION::size_type VECTOR_DEFINITION::size() const;                                             \
