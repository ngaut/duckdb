--- conflicted
+++ resolved
@@ -61,13 +61,7 @@
 	case LogicalTypeId::FLOAT:
 		UnaryExecutor::Execute<SRC, float, duckdb::Cast, true>(source, result, count);
 		break;
-<<<<<<< HEAD
-	case SQLTypeId::DOUBLE:
-		assert(result.type == TypeId::DOUBLE);
-=======
-	case LogicalTypeId::DECIMAL:
 	case LogicalTypeId::DOUBLE:
->>>>>>> 8dd67a06
 		UnaryExecutor::Execute<SRC, double, duckdb::Cast, true>(source, result, count);
 		break;
 	case LogicalTypeId::VARCHAR: {
@@ -86,29 +80,27 @@
 	}
 }
 
-<<<<<<< HEAD
 template<class T>
-static void to_decimal_cast(Vector &source, Vector &result, SQLType decimal_type, idx_t count) {
-	TypeId internal_type = GetInternalType(decimal_type);
-	switch(internal_type) {
-	case TypeId::INT16:
+static void to_decimal_cast(Vector &source, Vector &result, idx_t count) {
+	switch(result.type.InternalType()) {
+	case PhysicalType::INT16:
 		UnaryExecutor::Execute<T, int16_t, true>(source, result, count, [&](T input) {
-			return CastToDecimal::Operation<T, int16_t>(input, decimal_type.width, decimal_type.scale);
-		});
-		break;
-	case TypeId::INT32:
+			return CastToDecimal::Operation<T, int16_t>(input, result.type.width(), result.type.scale());
+		});
+		break;
+	case PhysicalType::INT32:
 		UnaryExecutor::Execute<T, int32_t, true>(source, result, count, [&](T input) {
-			return CastToDecimal::Operation<T, int32_t>(input, decimal_type.width, decimal_type.scale);
-		});
-		break;
-	case TypeId::INT64:
+			return CastToDecimal::Operation<T, int32_t>(input, result.type.width(), result.type.scale());
+		});
+		break;
+	case PhysicalType::INT64:
 		UnaryExecutor::Execute<T, int64_t, true>(source, result, count, [&](T input) {
-			return CastToDecimal::Operation<T, int64_t>(input, decimal_type.width, decimal_type.scale);
-		});
-		break;
-	case TypeId::INT128:
+			return CastToDecimal::Operation<T, int64_t>(input, result.type.width(), result.type.scale());
+		});
+		break;
+	case PhysicalType::INT128:
 		UnaryExecutor::Execute<T, hugeint_t, true>(source, result, count, [&](T input) {
-			return CastToDecimal::Operation<T, hugeint_t>(input, decimal_type.width, decimal_type.scale);
+			return CastToDecimal::Operation<T, hugeint_t>(input, result.type.width(), result.type.scale());
 		});
 		break;
 	default:
@@ -117,27 +109,26 @@
 }
 
 template<class T>
-static void from_decimal_cast(Vector &source, Vector &result, SQLType decimal_type, idx_t count) {
-	TypeId internal_type = GetInternalType(decimal_type);
-	switch(internal_type) {
-	case TypeId::INT16:
+static void from_decimal_cast(Vector &source, Vector &result, idx_t count) {
+	switch(source.type.InternalType()) {
+	case PhysicalType::INT16:
 		UnaryExecutor::Execute<int16_t, T, true>(source, result, count, [&](int16_t input) {
-			return CastFromDecimal::Operation<int16_t, T>(input, decimal_type.width, decimal_type.scale);
-		});
-		break;
-	case TypeId::INT32:
+			return CastFromDecimal::Operation<int16_t, T>(input, source.type.width(), source.type.scale());
+		});
+		break;
+	case PhysicalType::INT32:
 		UnaryExecutor::Execute<int32_t, T, true>(source, result, count, [&](int32_t input) {
-			return CastFromDecimal::Operation<int32_t, T>(input, decimal_type.width, decimal_type.scale);
-		});
-		break;
-	case TypeId::INT64:
+			return CastFromDecimal::Operation<int32_t, T>(input, source.type.width(), source.type.scale());
+		});
+		break;
+	case PhysicalType::INT64:
 		UnaryExecutor::Execute<int64_t, T, true>(source, result, count, [&](int64_t input) {
-			return CastFromDecimal::Operation<int64_t, T>(input, decimal_type.width, decimal_type.scale);
-		});
-		break;
-	case TypeId::INT128:
+			return CastFromDecimal::Operation<int64_t, T>(input, source.type.width(), source.type.scale());
+		});
+		break;
+	case PhysicalType::INT128:
 		UnaryExecutor::Execute<hugeint_t, T, true>(source, result, count, [&](hugeint_t input) {
-			return CastFromDecimal::Operation<hugeint_t, T>(input, decimal_type.width, decimal_type.scale);
+			return CastFromDecimal::Operation<hugeint_t, T>(input, source.type.width(), source.type.scale());
 		});
 		break;
 	default:
@@ -146,30 +137,29 @@
 }
 
 template<class T>
-static void decimal_decimal_cast_switch(Vector &source, Vector &result, SQLType source_type, SQLType target_type, idx_t count) {
-	TypeId internal_target_type = GetInternalType(target_type);
+static void decimal_decimal_cast_switch(Vector &source, Vector &result, idx_t count) {
 
 	// we need to either multiply or divide by the difference in scales
-	if (target_type.scale > source_type.scale) {
+	if (result.type.scale() >= source.type.scale()) {
 		// multiply
-		int64_t multiply_factor = NumericHelper::PowersOfTen[target_type.scale - source_type.scale];
-		switch(internal_target_type) {
-		case TypeId::INT16:
+		int64_t multiply_factor = NumericHelper::PowersOfTen[result.type.scale() - source.type.scale()];
+		switch(result.type.InternalType()) {
+		case PhysicalType::INT16:
 			UnaryExecutor::Execute<T, int16_t>(source, result, count, [&](T input) {
 				return Cast::Operation<T, int16_t>(input * multiply_factor);
 			});
 			break;
-		case TypeId::INT32:
+		case PhysicalType::INT32:
 			UnaryExecutor::Execute<T, int32_t>(source, result, count, [&](T input) {
 				return Cast::Operation<T, int32_t>(input * multiply_factor);
 			});
 			break;
-		case TypeId::INT64:
+		case PhysicalType::INT64:
 			UnaryExecutor::Execute<T, int64_t>(source, result, count, [&](T input) {
 				return Cast::Operation<T, int64_t>(input * multiply_factor);
 			});
 			break;
-		case TypeId::INT128:
+		case PhysicalType::INT128:
 			UnaryExecutor::Execute<T, hugeint_t>(source, result, count, [&](T input) {
 				return Cast::Operation<T, hugeint_t>(input * multiply_factor);
 			});
@@ -177,26 +167,26 @@
 		default:
 			throw NotImplementedException("Unimplemented internal type for decimal");
 		}
-	} else if (target_type.scale < source_type.scale) {
+	} else {
 		// divide
-		int64_t divide_factor = NumericHelper::PowersOfTen[source_type.scale - target_type.scale];
-		switch(internal_target_type) {
-		case TypeId::INT16:
+		int64_t divide_factor = NumericHelper::PowersOfTen[source.type.scale() - result.type.scale()];
+		switch(result.type.InternalType()) {
+		case PhysicalType::INT16:
 			UnaryExecutor::Execute<T, int16_t>(source, result, count, [&](T input) {
 				return Cast::Operation<T, int16_t>(input / divide_factor);
 			});
 			break;
-		case TypeId::INT32:
+		case PhysicalType::INT32:
 			UnaryExecutor::Execute<T, int32_t>(source, result, count, [&](T input) {
 				return Cast::Operation<T, int32_t>(input / divide_factor);
 			});
 			break;
-		case TypeId::INT64:
+		case PhysicalType::INT64:
 			UnaryExecutor::Execute<T, int64_t>(source, result, count, [&](T input) {
 				return Cast::Operation<T, int64_t>(input / divide_factor);
 			});
 			break;
-		case TypeId::INT128:
+		case PhysicalType::INT128:
 			UnaryExecutor::Execute<T, hugeint_t>(source, result, count, [&](T input) {
 				return Cast::Operation<T, hugeint_t>(input / divide_factor);
 			});
@@ -204,90 +194,77 @@
 		default:
 			throw NotImplementedException("Unimplemented internal type for decimal");
 		}
-	} else {
-		// scale is the same: only need to cast
-		VectorOperations::Cast(source, result, SQLTypeFromInternalType(GetInternalType(source_type)), SQLTypeFromInternalType(internal_target_type), count);
-	}
-}
-
-static void decimal_cast_switch(Vector &source, Vector &result, SQLType source_type, SQLType target_type, idx_t count) {
-	// now switch on the result type
-	switch (target_type.id) {
-	case SQLTypeId::BOOLEAN:
-		assert(result.type == TypeId::BOOL);
-		from_decimal_cast<bool>(source, result, source_type, count);
-		break;
-	case SQLTypeId::TINYINT:
-		assert(result.type == TypeId::INT8);
-		from_decimal_cast<int8_t>(source, result, source_type, count);
-		break;
-	case SQLTypeId::SMALLINT:
-		assert(result.type == TypeId::INT16);
-		from_decimal_cast<int16_t>(source, result, source_type, count);
-		break;
-	case SQLTypeId::INTEGER:
-		assert(result.type == TypeId::INT32);
-		from_decimal_cast<int32_t>(source, result, source_type, count);
-		break;
-	case SQLTypeId::BIGINT:
-		assert(result.type == TypeId::INT64);
-		from_decimal_cast<int64_t>(source, result, source_type, count);
-		break;
-	case SQLTypeId::HUGEINT:
-		assert(result.type == TypeId::INT128);
-		from_decimal_cast<hugeint_t>(source, result, source_type, count);
-		break;
-	case SQLTypeId::DECIMAL: {
+	}
+}
+
+static void decimal_cast_switch(Vector &source, Vector &result, idx_t count) {
+	// now switch on the result type
+	switch (result.type.id()) {
+	case LogicalTypeId::BOOLEAN:
+		from_decimal_cast<bool>(source, result, count);
+		break;
+	case LogicalTypeId::TINYINT:
+		from_decimal_cast<int8_t>(source, result, count);
+		break;
+	case LogicalTypeId::SMALLINT:
+		from_decimal_cast<int16_t>(source, result, count);
+		break;
+	case LogicalTypeId::INTEGER:
+		from_decimal_cast<int32_t>(source, result, count);
+		break;
+	case LogicalTypeId::BIGINT:
+		from_decimal_cast<int64_t>(source, result, count);
+		break;
+	case LogicalTypeId::HUGEINT:
+		from_decimal_cast<hugeint_t>(source, result, count);
+		break;
+	case LogicalTypeId::DECIMAL: {
 		// decimal to decimal cast
 		// first we need to figure out the source and target internal types
-		TypeId internal_source_type = GetInternalType(source_type);
-		switch(internal_source_type) {
-		case TypeId::INT16:
-			decimal_decimal_cast_switch<int16_t>(source, result, source_type, target_type, count);
-			break;
-		case TypeId::INT32:
-			decimal_decimal_cast_switch<int32_t>(source, result, source_type, target_type, count);
-			break;
-		case TypeId::INT64:
-			decimal_decimal_cast_switch<int64_t>(source, result, source_type, target_type, count);
-			break;
-		case TypeId::INT128:
-			decimal_decimal_cast_switch<hugeint_t>(source, result, source_type, target_type, count);
+		switch(source.type.InternalType()) {
+		case PhysicalType::INT16:
+			decimal_decimal_cast_switch<int16_t>(source, result, count);
+			break;
+		case PhysicalType::INT32:
+			decimal_decimal_cast_switch<int32_t>(source, result, count);
+			break;
+		case PhysicalType::INT64:
+			decimal_decimal_cast_switch<int64_t>(source, result, count);
+			break;
+		case PhysicalType::INT128:
+			decimal_decimal_cast_switch<hugeint_t>(source, result, count);
 			break;
 		default:
 			throw NotImplementedException("Unimplemented internal type for decimal in decimal_decimal cast");
 		}
 		break;
 	}
-	case SQLTypeId::FLOAT:
-		assert(result.type == TypeId::FLOAT);
-		from_decimal_cast<float>(source, result, source_type, count);
-		break;
-	case SQLTypeId::DOUBLE:
-		assert(result.type == TypeId::DOUBLE);
-		from_decimal_cast<double>(source, result, source_type, count);
-		break;
-	case SQLTypeId::VARCHAR: {
-		TypeId internal_source_type = GetInternalType(source_type);
-		switch(internal_source_type) {
-		case TypeId::INT16:
+	case LogicalTypeId::FLOAT:
+		from_decimal_cast<float>(source, result, count);
+		break;
+	case LogicalTypeId::DOUBLE:
+		from_decimal_cast<double>(source, result, count);
+		break;
+	case LogicalTypeId::VARCHAR: {
+		switch(source.type.InternalType()) {
+		case PhysicalType::INT16:
 			UnaryExecutor::Execute<int16_t, string_t, true>(source, result, count, [&](int16_t input) {
-				return StringCastFromDecimal::Operation<int16_t>(input, source_type.width, source_type.scale, result);
-			});
-			break;
-		case TypeId::INT32:
+				return StringCastFromDecimal::Operation<int16_t>(input, source.type.width(), source.type.scale(), result);
+			});
+			break;
+		case PhysicalType::INT32:
 			UnaryExecutor::Execute<int32_t, string_t, true>(source, result, count, [&](int32_t input) {
-				return StringCastFromDecimal::Operation<int32_t>(input, source_type.width, source_type.scale, result);
-			});
-			break;
-		case TypeId::INT64:
+				return StringCastFromDecimal::Operation<int32_t>(input, source.type.width(), source.type.scale(), result);
+			});
+			break;
+		case PhysicalType::INT64:
 			UnaryExecutor::Execute<int64_t, string_t, true>(source, result, count, [&](int64_t input) {
-				return StringCastFromDecimal::Operation<int64_t>(input, source_type.width, source_type.scale, result);
-			});
-			break;
-		case TypeId::INT128:
+				return StringCastFromDecimal::Operation<int64_t>(input, source.type.width(), source.type.scale(), result);
+			});
+			break;
+		case PhysicalType::INT128:
 			UnaryExecutor::Execute<hugeint_t, string_t, true>(source, result, count, [&](hugeint_t input) {
-				return StringCastFromDecimal::Operation<hugeint_t>(input, source_type.width, source_type.scale, result);
+				return StringCastFromDecimal::Operation<hugeint_t>(input, source.type.width(), source.type.scale(), result);
 			});
 			break;
 		default:
@@ -296,17 +273,13 @@
 		break;
 	}
 	default:
-		null_cast(source, result, source_type, target_type, count);
+		null_cast(source, result, count);
 		break;
 	}
 }
 
 template <class OP>
-static void string_cast_numeric_switch(Vector &source, Vector &result, SQLType source_type, SQLType target_type,
-                                       idx_t count) {
-=======
-template <class OP> static void string_cast_numeric_switch(Vector &source, Vector &result, idx_t count) {
->>>>>>> 8dd67a06
+static void string_cast_numeric_switch(Vector &source, Vector &result, idx_t count) {
 	// now switch on the result type
 	switch (result.type.id()) {
 	case LogicalTypeId::BOOLEAN:
@@ -330,20 +303,14 @@
 	case LogicalTypeId::FLOAT:
 		UnaryExecutor::Execute<string_t, float, OP, true>(source, result, count);
 		break;
-<<<<<<< HEAD
-	case SQLTypeId::DOUBLE:
-		assert(result.type == TypeId::DOUBLE);
-=======
-	case LogicalTypeId::DECIMAL:
 	case LogicalTypeId::DOUBLE:
->>>>>>> 8dd67a06
 		UnaryExecutor::Execute<string_t, double, OP, true>(source, result, count);
 		break;
 	case LogicalTypeId::INTERVAL:
 		UnaryExecutor::Execute<string_t, interval_t, OP, true>(source, result, count);
 		break;
-	case SQLTypeId::DECIMAL:
-		to_decimal_cast<string_t>(source, result, target_type, count);
+	case LogicalTypeId::DECIMAL:
+		to_decimal_cast<string_t>(source, result, count);
 		break;
 	default:
 		null_cast(source, result, count);
@@ -483,25 +450,14 @@
 	case LogicalTypeId::HUGEINT:
 		numeric_cast_switch<hugeint_t>(source, result, count);
 		break;
-<<<<<<< HEAD
-	case SQLTypeId::DECIMAL:
-		decimal_cast_switch(source, result, source_type, target_type, count);
-		break;
-	case SQLTypeId::FLOAT:
-		assert(source.type == TypeId::FLOAT);
-		numeric_cast_switch<float>(source, result, source_type, target_type, count);
-		break;
-	case SQLTypeId::DOUBLE:
-		assert(source.type == TypeId::DOUBLE);
-		numeric_cast_switch<double>(source, result, source_type, target_type, count);
-=======
+	case LogicalTypeId::DECIMAL:
+		decimal_cast_switch(source, result, count);
+		break;
 	case LogicalTypeId::FLOAT:
 		numeric_cast_switch<float>(source, result, count);
 		break;
-	case LogicalTypeId::DECIMAL:
 	case LogicalTypeId::DOUBLE:
 		numeric_cast_switch<double>(source, result, count);
->>>>>>> 8dd67a06
 		break;
 	case LogicalTypeId::DATE:
 		date_cast_switch(source, result, count);
