#include "duckdb/common/operator/cast_operators.hpp"
#include "duckdb/common/types/cast_helpers.hpp"
#include "duckdb/common/types/chunk_collection.hpp"
#include "duckdb/common/types/decimal.hpp"
#include "duckdb/common/vector_operations/unary_executor.hpp"
#include "duckdb/common/vector_operations/vector_operations.hpp"

namespace duckdb {

template <class SRC, class OP>
static void VectorStringCast(Vector &source, Vector &result, idx_t count) {
<<<<<<< HEAD
	D_ASSERT(result.type.InternalType() == PhysicalType::VARCHAR);
	UnaryExecutor::Execute<SRC, string_t>(source, result, count,
=======
	D_ASSERT(result.GetType().InternalType() == PhysicalType::VARCHAR);
	UnaryExecutor::Execute<SRC, string_t, true>(source, result, count,
>>>>>>> 8b674d17
	                                            [&](SRC input) { return OP::template Operation<SRC>(input, result); });
}

static NotImplementedException UnimplementedCast(const LogicalType &source_type, const LogicalType &target_type) {
	return NotImplementedException("Unimplemented type for cast (%s -> %s)", source_type.ToString(),
	                               target_type.ToString());
}

// NULL cast only works if all values in source are NULL, otherwise an unimplemented cast exception is thrown
static void VectorNullCast(Vector &source, Vector &result, idx_t count) {
	if (VectorOperations::HasNotNull(source, count)) {
		throw UnimplementedCast(source.GetType(), result.GetType());
	}
	if (source.GetVectorType() == VectorType::CONSTANT_VECTOR) {
		result.SetVectorType(VectorType::CONSTANT_VECTOR);
		ConstantVector::SetNull(result, true);
	} else {
<<<<<<< HEAD
		result.vector_type = VectorType::FLAT_VECTOR;
		FlatVector::Validity(result).SetAllInvalid(count);
=======
		result.SetVectorType(VectorType::FLAT_VECTOR);
		FlatVector::Nullmask(result).set();
>>>>>>> 8b674d17
	}
}

template <class T>
static void ToDecimalCast(Vector &source, Vector &result, idx_t count) {
	switch (result.GetType().InternalType()) {
	case PhysicalType::INT16:
<<<<<<< HEAD
		UnaryExecutor::Execute<T, int16_t>(source, result, count, [&](T input) {
			return CastToDecimal::Operation<T, int16_t>(input, result.type.width(), result.type.scale());
		});
		break;
	case PhysicalType::INT32:
		UnaryExecutor::Execute<T, int32_t>(source, result, count, [&](T input) {
			return CastToDecimal::Operation<T, int32_t>(input, result.type.width(), result.type.scale());
		});
		break;
	case PhysicalType::INT64:
		UnaryExecutor::Execute<T, int64_t>(source, result, count, [&](T input) {
			return CastToDecimal::Operation<T, int64_t>(input, result.type.width(), result.type.scale());
		});
		break;
	case PhysicalType::INT128:
		UnaryExecutor::Execute<T, hugeint_t>(source, result, count, [&](T input) {
			return CastToDecimal::Operation<T, hugeint_t>(input, result.type.width(), result.type.scale());
=======
		UnaryExecutor::Execute<T, int16_t, true>(source, result, count, [&](T input) {
			return CastToDecimal::Operation<T, int16_t>(input, result.GetType().width(), result.GetType().scale());
		});
		break;
	case PhysicalType::INT32:
		UnaryExecutor::Execute<T, int32_t, true>(source, result, count, [&](T input) {
			return CastToDecimal::Operation<T, int32_t>(input, result.GetType().width(), result.GetType().scale());
		});
		break;
	case PhysicalType::INT64:
		UnaryExecutor::Execute<T, int64_t, true>(source, result, count, [&](T input) {
			return CastToDecimal::Operation<T, int64_t>(input, result.GetType().width(), result.GetType().scale());
		});
		break;
	case PhysicalType::INT128:
		UnaryExecutor::Execute<T, hugeint_t, true>(source, result, count, [&](T input) {
			return CastToDecimal::Operation<T, hugeint_t>(input, result.GetType().width(), result.GetType().scale());
>>>>>>> 8b674d17
		});
		break;
	default:
		throw NotImplementedException("Unimplemented internal type for decimal");
	}
}

template <class T>
static void FromDecimalCast(Vector &source, Vector &result, idx_t count) {
	switch (source.GetType().InternalType()) {
	case PhysicalType::INT16:
<<<<<<< HEAD
		UnaryExecutor::Execute<int16_t, T>(source, result, count, [&](int16_t input) {
			return CastFromDecimal::Operation<int16_t, T>(input, source.type.width(), source.type.scale());
		});
		break;
	case PhysicalType::INT32:
		UnaryExecutor::Execute<int32_t, T>(source, result, count, [&](int32_t input) {
			return CastFromDecimal::Operation<int32_t, T>(input, source.type.width(), source.type.scale());
		});
		break;
	case PhysicalType::INT64:
		UnaryExecutor::Execute<int64_t, T>(source, result, count, [&](int64_t input) {
			return CastFromDecimal::Operation<int64_t, T>(input, source.type.width(), source.type.scale());
		});
		break;
	case PhysicalType::INT128:
		UnaryExecutor::Execute<hugeint_t, T>(source, result, count, [&](hugeint_t input) {
			return CastFromDecimal::Operation<hugeint_t, T>(input, source.type.width(), source.type.scale());
=======
		UnaryExecutor::Execute<int16_t, T, true>(source, result, count, [&](int16_t input) {
			return CastFromDecimal::Operation<int16_t, T>(input, source.GetType().width(), source.GetType().scale());
		});
		break;
	case PhysicalType::INT32:
		UnaryExecutor::Execute<int32_t, T, true>(source, result, count, [&](int32_t input) {
			return CastFromDecimal::Operation<int32_t, T>(input, source.GetType().width(), source.GetType().scale());
		});
		break;
	case PhysicalType::INT64:
		UnaryExecutor::Execute<int64_t, T, true>(source, result, count, [&](int64_t input) {
			return CastFromDecimal::Operation<int64_t, T>(input, source.GetType().width(), source.GetType().scale());
		});
		break;
	case PhysicalType::INT128:
		UnaryExecutor::Execute<hugeint_t, T, true>(source, result, count, [&](hugeint_t input) {
			return CastFromDecimal::Operation<hugeint_t, T>(input, source.GetType().width(), source.GetType().scale());
>>>>>>> 8b674d17
		});
		break;
	default:
		throw NotImplementedException("Unimplemented internal type for decimal");
	}
}

template <class SOURCE, class DEST, class POWERS_SOURCE, class POWERS_DEST>
void TemplatedDecimalScaleUp(Vector &source, Vector &result, idx_t count) {
	D_ASSERT(result.GetType().scale() >= source.GetType().scale());
	idx_t scale_difference = result.GetType().scale() - source.GetType().scale();
	auto multiply_factor = POWERS_DEST::POWERS_OF_TEN[scale_difference];
	idx_t target_width = result.GetType().width() - scale_difference;
	if (source.GetType().width() < target_width) {
		// type will always fit: no need to check limit
		UnaryExecutor::Execute<SOURCE, DEST>(source, result, count, [&](SOURCE input) {
			return Cast::Operation<SOURCE, DEST>(input) * multiply_factor;
		});
	} else {
		// type might not fit: check limit
		auto limit = POWERS_SOURCE::POWERS_OF_TEN[target_width];
		UnaryExecutor::Execute<SOURCE, DEST>(source, result, count, [&](SOURCE input) {
			if (input >= limit || input <= -limit) {
				throw OutOfRangeException("Casting value \"%s\" to type %s failed: value is out of range!",
				                          Decimal::ToString(input, source.GetType().scale()),
				                          result.GetType().ToString());
			}
			return Cast::Operation<SOURCE, DEST>(input) * multiply_factor;
		});
	}
}

template <class SOURCE, class DEST, class POWERS_SOURCE>
void TemplatedDecimalScaleDown(Vector &source, Vector &result, idx_t count) {
	D_ASSERT(result.GetType().scale() < source.GetType().scale());
	idx_t scale_difference = source.GetType().scale() - result.GetType().scale();
	idx_t target_width = result.GetType().width() + scale_difference;
	auto divide_factor = POWERS_SOURCE::POWERS_OF_TEN[scale_difference];
	if (source.GetType().width() < target_width) {
		// type will always fit: no need to check limit
		UnaryExecutor::Execute<SOURCE, DEST>(
		    source, result, count, [&](SOURCE input) { return Cast::Operation<SOURCE, DEST>(input / divide_factor); });
	} else {
		// type might not fit: check limit
		auto limit = POWERS_SOURCE::POWERS_OF_TEN[target_width];
		UnaryExecutor::Execute<SOURCE, DEST>(source, result, count, [&](SOURCE input) {
			if (input >= limit || input <= -limit) {
				throw OutOfRangeException("Casting value \"%s\" to type %s failed: value is out of range!",
				                          Decimal::ToString(input, source.GetType().scale()),
				                          result.GetType().ToString());
			}
			return Cast::Operation<SOURCE, DEST>(input / divide_factor);
		});
	}
}

template <class SOURCE, class POWERS_SOURCE>
static void DecimalDecimalCastSwitch(Vector &source, Vector &result, idx_t count) {
	source.GetType().Verify();
	result.GetType().Verify();

	// we need to either multiply or divide by the difference in scales
	if (result.GetType().scale() >= source.GetType().scale()) {
		// multiply
		switch (result.GetType().InternalType()) {
		case PhysicalType::INT16:
			TemplatedDecimalScaleUp<SOURCE, int16_t, POWERS_SOURCE, NumericHelper>(source, result, count);
			break;
		case PhysicalType::INT32:
			TemplatedDecimalScaleUp<SOURCE, int32_t, POWERS_SOURCE, NumericHelper>(source, result, count);
			break;
		case PhysicalType::INT64:
			TemplatedDecimalScaleUp<SOURCE, int64_t, POWERS_SOURCE, NumericHelper>(source, result, count);
			break;
		case PhysicalType::INT128:
			TemplatedDecimalScaleUp<SOURCE, hugeint_t, POWERS_SOURCE, Hugeint>(source, result, count);
			break;
		default:
			throw NotImplementedException("Unimplemented internal type for decimal");
		}
	} else {
		// divide
		switch (result.GetType().InternalType()) {
		case PhysicalType::INT16:
			TemplatedDecimalScaleDown<SOURCE, int16_t, POWERS_SOURCE>(source, result, count);
			break;
		case PhysicalType::INT32:
			TemplatedDecimalScaleDown<SOURCE, int32_t, POWERS_SOURCE>(source, result, count);
			break;
		case PhysicalType::INT64:
			TemplatedDecimalScaleDown<SOURCE, int64_t, POWERS_SOURCE>(source, result, count);
			break;
		case PhysicalType::INT128:
			TemplatedDecimalScaleDown<SOURCE, hugeint_t, POWERS_SOURCE>(source, result, count);
			break;
		default:
			throw NotImplementedException("Unimplemented internal type for decimal");
		}
	}
}

static void DecimalCastSwitch(Vector &source, Vector &result, idx_t count) {
	// now switch on the result type
	switch (result.GetType().id()) {
	case LogicalTypeId::BOOLEAN:
		FromDecimalCast<bool>(source, result, count);
		break;
	case LogicalTypeId::TINYINT:
		FromDecimalCast<int8_t>(source, result, count);
		break;
	case LogicalTypeId::SMALLINT:
		FromDecimalCast<int16_t>(source, result, count);
		break;
	case LogicalTypeId::INTEGER:
		FromDecimalCast<int32_t>(source, result, count);
		break;
	case LogicalTypeId::BIGINT:
		FromDecimalCast<int64_t>(source, result, count);
		break;
	case LogicalTypeId::UTINYINT:
		FromDecimalCast<uint8_t>(source, result, count);
		break;
	case LogicalTypeId::USMALLINT:
		FromDecimalCast<uint16_t>(source, result, count);
		break;
	case LogicalTypeId::UINTEGER:
		FromDecimalCast<uint32_t>(source, result, count);
		break;
	case LogicalTypeId::UBIGINT:
		FromDecimalCast<uint64_t>(source, result, count);
		break;
	case LogicalTypeId::HUGEINT:
		FromDecimalCast<hugeint_t>(source, result, count);
		break;
	case LogicalTypeId::DECIMAL: {
		// decimal to decimal cast
		// first we need to figure out the source and target internal types
		switch (source.GetType().InternalType()) {
		case PhysicalType::INT16:
			DecimalDecimalCastSwitch<int16_t, NumericHelper>(source, result, count);
			break;
		case PhysicalType::INT32:
			DecimalDecimalCastSwitch<int32_t, NumericHelper>(source, result, count);
			break;
		case PhysicalType::INT64:
			DecimalDecimalCastSwitch<int64_t, NumericHelper>(source, result, count);
			break;
		case PhysicalType::INT128:
			DecimalDecimalCastSwitch<hugeint_t, Hugeint>(source, result, count);
			break;
		default:
			throw NotImplementedException("Unimplemented internal type for decimal in decimal_decimal cast");
		}
		break;
	}
	case LogicalTypeId::FLOAT:
		FromDecimalCast<float>(source, result, count);
		break;
	case LogicalTypeId::DOUBLE:
		FromDecimalCast<double>(source, result, count);
		break;
	case LogicalTypeId::VARCHAR: {
		switch (source.GetType().InternalType()) {
		case PhysicalType::INT16:
<<<<<<< HEAD
			UnaryExecutor::Execute<int16_t, string_t>(source, result, count, [&](int16_t input) {
				return StringCastFromDecimal::Operation<int16_t>(input, source.type.width(), source.type.scale(),
				                                                 result);
			});
			break;
		case PhysicalType::INT32:
			UnaryExecutor::Execute<int32_t, string_t>(source, result, count, [&](int32_t input) {
				return StringCastFromDecimal::Operation<int32_t>(input, source.type.width(), source.type.scale(),
				                                                 result);
			});
			break;
		case PhysicalType::INT64:
			UnaryExecutor::Execute<int64_t, string_t>(source, result, count, [&](int64_t input) {
				return StringCastFromDecimal::Operation<int64_t>(input, source.type.width(), source.type.scale(),
				                                                 result);
			});
			break;
		case PhysicalType::INT128:
			UnaryExecutor::Execute<hugeint_t, string_t>(source, result, count, [&](hugeint_t input) {
				return StringCastFromDecimal::Operation<hugeint_t>(input, source.type.width(), source.type.scale(),
				                                                   result);
=======
			UnaryExecutor::Execute<int16_t, string_t, true>(source, result, count, [&](int16_t input) {
				return StringCastFromDecimal::Operation<int16_t>(input, source.GetType().width(),
				                                                 source.GetType().scale(), result);
			});
			break;
		case PhysicalType::INT32:
			UnaryExecutor::Execute<int32_t, string_t, true>(source, result, count, [&](int32_t input) {
				return StringCastFromDecimal::Operation<int32_t>(input, source.GetType().width(),
				                                                 source.GetType().scale(), result);
			});
			break;
		case PhysicalType::INT64:
			UnaryExecutor::Execute<int64_t, string_t, true>(source, result, count, [&](int64_t input) {
				return StringCastFromDecimal::Operation<int64_t>(input, source.GetType().width(),
				                                                 source.GetType().scale(), result);
			});
			break;
		case PhysicalType::INT128:
			UnaryExecutor::Execute<hugeint_t, string_t, true>(source, result, count, [&](hugeint_t input) {
				return StringCastFromDecimal::Operation<hugeint_t>(input, source.GetType().width(),
				                                                   source.GetType().scale(), result);
>>>>>>> 8b674d17
			});
			break;
		default:
			throw NotImplementedException("Unimplemented internal decimal type");
		}
		break;
	}
	default:
		VectorNullCast(source, result, count);
		break;
	}
}

template <class SRC>
static void NumericCastSwitch(Vector &source, Vector &result, idx_t count) {
	// now switch on the result type
	switch (result.GetType().id()) {
	case LogicalTypeId::BOOLEAN:
		UnaryExecutor::Execute<SRC, bool, duckdb::Cast>(source, result, count);
		break;
	case LogicalTypeId::TINYINT:
		UnaryExecutor::Execute<SRC, int8_t, duckdb::Cast>(source, result, count);
		break;
	case LogicalTypeId::SMALLINT:
		UnaryExecutor::Execute<SRC, int16_t, duckdb::Cast>(source, result, count);
		break;
	case LogicalTypeId::INTEGER:
		UnaryExecutor::Execute<SRC, int32_t, duckdb::Cast>(source, result, count);
		break;
	case LogicalTypeId::BIGINT:
		UnaryExecutor::Execute<SRC, int64_t, duckdb::Cast>(source, result, count);
		break;
	case LogicalTypeId::UTINYINT:
		UnaryExecutor::Execute<SRC, uint8_t, duckdb::Cast>(source, result, count);
		break;
	case LogicalTypeId::USMALLINT:
		UnaryExecutor::Execute<SRC, uint16_t, duckdb::Cast>(source, result, count);
		break;
	case LogicalTypeId::UINTEGER:
		UnaryExecutor::Execute<SRC, uint32_t, duckdb::Cast>(source, result, count);
		break;
	case LogicalTypeId::UBIGINT:
		UnaryExecutor::Execute<SRC, uint64_t, duckdb::Cast>(source, result, count);
		break;
	case LogicalTypeId::HUGEINT:
		UnaryExecutor::Execute<SRC, hugeint_t, duckdb::Cast>(source, result, count);
		break;
	case LogicalTypeId::FLOAT:
		UnaryExecutor::Execute<SRC, float, duckdb::Cast>(source, result, count);
		break;
	case LogicalTypeId::DOUBLE:
		UnaryExecutor::Execute<SRC, double, duckdb::Cast>(source, result, count);
		break;
	case LogicalTypeId::DECIMAL:
		ToDecimalCast<SRC>(source, result, count);
		break;
	case LogicalTypeId::VARCHAR: {
		VectorStringCast<SRC, duckdb::StringCast>(source, result, count);
		break;
	}
	case LogicalTypeId::LIST: {
		auto list_child = make_unique<ChunkCollection>();
		ListVector::SetEntry(result, move(list_child));
		VectorNullCast(source, result, count);
		break;
	}
	default:
		VectorNullCast(source, result, count);
		break;
	}
}

template <class OP>
static void VectorStringCastNumericSwitch(Vector &source, Vector &result, idx_t count) {
	// now switch on the result type
	switch (result.GetType().id()) {
	case LogicalTypeId::BOOLEAN:
		UnaryExecutor::Execute<string_t, bool, OP>(source, result, count);
		break;
	case LogicalTypeId::TINYINT:
		UnaryExecutor::Execute<string_t, int8_t, OP>(source, result, count);
		break;
	case LogicalTypeId::SMALLINT:
		UnaryExecutor::Execute<string_t, int16_t, OP>(source, result, count);
		break;
	case LogicalTypeId::INTEGER:
		UnaryExecutor::Execute<string_t, int32_t, OP>(source, result, count);
		break;
	case LogicalTypeId::BIGINT:
		UnaryExecutor::Execute<string_t, int64_t, OP>(source, result, count);
		break;
	case LogicalTypeId::UTINYINT:
		UnaryExecutor::Execute<string_t, uint8_t, OP>(source, result, count);
		break;
	case LogicalTypeId::USMALLINT:
		UnaryExecutor::Execute<string_t, uint16_t, OP>(source, result, count);
		break;
	case LogicalTypeId::UINTEGER:
		UnaryExecutor::Execute<string_t, uint32_t, OP>(source, result, count);
		break;
	case LogicalTypeId::UBIGINT:
		UnaryExecutor::Execute<string_t, uint64_t, OP>(source, result, count);
		break;
	case LogicalTypeId::HUGEINT:
		UnaryExecutor::Execute<string_t, hugeint_t, OP>(source, result, count);
		break;
	case LogicalTypeId::FLOAT:
		UnaryExecutor::Execute<string_t, float, OP>(source, result, count);
		break;
	case LogicalTypeId::DOUBLE:
		UnaryExecutor::Execute<string_t, double, OP>(source, result, count);
		break;
	case LogicalTypeId::INTERVAL:
		UnaryExecutor::Execute<string_t, interval_t, OP>(source, result, count);
		break;
	case LogicalTypeId::DECIMAL:
		ToDecimalCast<string_t>(source, result, count);
		break;
	default:
		VectorNullCast(source, result, count);
		break;
	}
}

static void StringCastSwitch(Vector &source, Vector &result, idx_t count, bool strict = false) {
	// now switch on the result type
	switch (result.GetType().id()) {
	case LogicalTypeId::DATE:
		if (strict) {
			UnaryExecutor::Execute<string_t, date_t, duckdb::StrictCastToDate>(source, result, count);
		} else {
			UnaryExecutor::Execute<string_t, date_t, duckdb::CastToDate>(source, result, count);
		}
		break;
	case LogicalTypeId::TIME:
		if (strict) {
			UnaryExecutor::Execute<string_t, dtime_t, duckdb::StrictCastToTime>(source, result, count);
		} else {
			UnaryExecutor::Execute<string_t, dtime_t, duckdb::CastToTime>(source, result, count);
		}
		break;
	case LogicalTypeId::TIMESTAMP:
		UnaryExecutor::Execute<string_t, timestamp_t, duckdb::CastToTimestamp>(source, result, count);
		break;
	case LogicalTypeId::BLOB:
		VectorStringCast<string_t, duckdb::CastToBlob>(source, result, count);
		break;
	default:
		if (strict) {
			VectorStringCastNumericSwitch<duckdb::StrictCast>(source, result, count);
		} else {
			VectorStringCastNumericSwitch<duckdb::Cast>(source, result, count);
		}
		break;
	}
}

static void DateCastSwitch(Vector &source, Vector &result, idx_t count) {
	// now switch on the result type
	switch (result.GetType().id()) {
	case LogicalTypeId::VARCHAR:
		// date to varchar
		VectorStringCast<date_t, duckdb::CastFromDate>(source, result, count);
		break;
	case LogicalTypeId::TIMESTAMP:
		// date to timestamp
		UnaryExecutor::Execute<date_t, timestamp_t, duckdb::CastDateToTimestamp>(source, result, count);
		break;
	default:
		VectorNullCast(source, result, count);
		break;
	}
}

static void TimeCastSwitch(Vector &source, Vector &result, idx_t count) {
	// now switch on the result type
	switch (result.GetType().id()) {
	case LogicalTypeId::VARCHAR:
		// time to varchar
		VectorStringCast<dtime_t, duckdb::CastFromTime>(source, result, count);
		break;
	default:
		VectorNullCast(source, result, count);
		break;
	}
}

static void TimestampCastSwitch(Vector &source, Vector &result, idx_t count) {
	// now switch on the result type
	switch (result.GetType().id()) {
	case LogicalTypeId::VARCHAR:
		// timestamp to varchar
		VectorStringCast<timestamp_t, duckdb::CastFromTimestamp>(source, result, count);
		break;
	case LogicalTypeId::DATE:
		// timestamp to date
		UnaryExecutor::Execute<timestamp_t, date_t, duckdb::CastTimestampToDate>(source, result, count);
		break;
	case LogicalTypeId::TIME:
		// timestamp to time
		UnaryExecutor::Execute<timestamp_t, dtime_t, duckdb::CastTimestampToTime>(source, result, count);
		break;
	default:
		VectorNullCast(source, result, count);
		break;
	}
}

static void IntervalCastSwitch(Vector &source, Vector &result, idx_t count) {
	// now switch on the result type
	switch (result.GetType().id()) {
	case LogicalTypeId::VARCHAR:
		// time to varchar
		VectorStringCast<interval_t, duckdb::StringCast>(source, result, count);
		break;
	default:
		VectorNullCast(source, result, count);
		break;
	}
}

static void BlobCastSwitch(Vector &source, Vector &result, idx_t count) {
	// now switch on the result type
	switch (result.GetType().id()) {
	case LogicalTypeId::VARCHAR:
		// blob to varchar
		VectorStringCast<string_t, duckdb::CastFromBlob>(source, result, count);
		break;
	default:
		VectorNullCast(source, result, count);
		break;
	}
}

static void ValueStringCastSwitch(Vector &source, Vector &result, idx_t count) {
	switch (result.GetType().id()) {
	case LogicalTypeId::VARCHAR:
		if (source.GetVectorType() == VectorType::CONSTANT_VECTOR) {
			result.SetVectorType(source.GetVectorType());
		} else {
			result.SetVectorType(VectorType::FLAT_VECTOR);
		}
		for (idx_t i = 0; i < count; i++) {
			auto src_val = source.GetValue(i);
			auto str_val = src_val.ToString();
			result.SetValue(i, Value(str_val));
		}
		break;
	default:
		VectorNullCast(source, result, count);
		break;
	}
}

static void ListCastSwitch(Vector &source, Vector &result, idx_t count) {
	switch (result.GetType().id()) {
	case LogicalTypeId::LIST: {
		// only handle constant and flat vectors here for now
		if (source.GetVectorType() == VectorType::CONSTANT_VECTOR) {
			result.SetVectorType(source.GetVectorType());
			ConstantVector::SetNull(result, ConstantVector::IsNull(source));
		} else {
			source.Normalify(count);
<<<<<<< HEAD
			result.vector_type = VectorType::FLAT_VECTOR;
			FlatVector::SetValidity(result, FlatVector::Validity(source));
=======
			result.SetVectorType(VectorType::FLAT_VECTOR);
			FlatVector::SetNullmask(result, FlatVector::Nullmask(source));
>>>>>>> 8b674d17
		}
		auto list_child = make_unique<ChunkCollection>();
		if (ListVector::HasEntry(source)) {
			auto &source_cc = ListVector::GetEntry(source);
			auto &target_cc = *list_child;
			// convert the entire chunk collection
			vector<LogicalType> result_types;
			result_types.push_back(result.GetType().child_types()[0].second);
			DataChunk append_chunk;
			append_chunk.Initialize(result_types);
			for (auto &chunk : source_cc.Chunks()) {
				VectorOperations::Cast(chunk->data[0], append_chunk.data[0], chunk->size());
				append_chunk.SetCardinality(chunk->size());
				target_cc.Append(append_chunk);
			}
		}
		ListVector::SetEntry(result, move(list_child));
		auto ldata = FlatVector::GetData<list_entry_t>(source);
		auto tdata = FlatVector::GetData<list_entry_t>(result);
		for (idx_t i = 0; i < count; i++) {
			tdata[i] = ldata[i];
		}
		break;
	}
	default:
		ValueStringCastSwitch(source, result, count);
		break;
	}
}

static void StructCastSwitch(Vector &source, Vector &result, idx_t count) {
	switch (result.GetType().id()) {
	case LogicalTypeId::STRUCT: {
		if (source.GetType().child_types().size() != result.GetType().child_types().size()) {
			throw TypeMismatchException(source.GetType(), result.GetType(), "Cannot cast STRUCTs of different size");
		}
		auto &source_children = StructVector::GetEntries(source);
		D_ASSERT(source_children.size() == source.GetType().child_types().size());

		bool is_constant = true;
		for (idx_t c_idx = 0; c_idx < result.GetType().child_types().size(); c_idx++) {
			auto &child_type = result.GetType().child_types()[c_idx];
			auto result_child_vector = make_unique<Vector>(child_type.second);
			auto &source_child_vector = *source_children[c_idx].second;
			if (source_child_vector.GetVectorType() != VectorType::CONSTANT_VECTOR) {
				is_constant = false;
			}
			if (child_type.second != source_child_vector.GetType()) {
				VectorOperations::Cast(source_child_vector, *result_child_vector, count, false);
			} else {
				result_child_vector->Reference(source_child_vector);
			}
			StructVector::AddEntry(result, child_type.first, move(result_child_vector));
		}
		if (is_constant) {
			result.SetVectorType(VectorType::CONSTANT_VECTOR);
		}

		break;
	}
	case LogicalTypeId::VARCHAR:
		if (source.GetVectorType() == VectorType::CONSTANT_VECTOR) {
			result.SetVectorType(source.GetVectorType());
		} else {
			result.SetVectorType(VectorType::FLAT_VECTOR);
		}
		for (idx_t i = 0; i < count; i++) {
			auto src_val = source.GetValue(i);
			auto str_val = src_val.ToString();
			result.SetValue(i, Value(str_val));
		}
		break;

	default:
		VectorNullCast(source, result, count);
		break;
	}
}

void VectorOperations::Cast(Vector &source, Vector &result, idx_t count, bool strict) {
	D_ASSERT(source.GetType() != result.GetType());
	// first switch on source type
	switch (source.GetType().id()) {
	case LogicalTypeId::BOOLEAN:
		NumericCastSwitch<bool>(source, result, count);
		break;
	case LogicalTypeId::TINYINT:
		NumericCastSwitch<int8_t>(source, result, count);
		break;
	case LogicalTypeId::SMALLINT:
		NumericCastSwitch<int16_t>(source, result, count);
		break;
	case LogicalTypeId::INTEGER:
		NumericCastSwitch<int32_t>(source, result, count);
		break;
	case LogicalTypeId::BIGINT:
		NumericCastSwitch<int64_t>(source, result, count);
		break;
	case LogicalTypeId::UTINYINT:
		NumericCastSwitch<uint8_t>(source, result, count);
		break;
	case LogicalTypeId::USMALLINT:
		NumericCastSwitch<uint16_t>(source, result, count);
		break;
	case LogicalTypeId::UINTEGER:
		NumericCastSwitch<uint32_t>(source, result, count);
		break;
	case LogicalTypeId::UBIGINT:
		NumericCastSwitch<uint64_t>(source, result, count);
		break;
	case LogicalTypeId::HUGEINT:
		NumericCastSwitch<hugeint_t>(source, result, count);
		break;
	case LogicalTypeId::DECIMAL:
		DecimalCastSwitch(source, result, count);
		break;
	case LogicalTypeId::FLOAT:
		NumericCastSwitch<float>(source, result, count);
		break;
	case LogicalTypeId::DOUBLE:
		NumericCastSwitch<double>(source, result, count);
		break;
	case LogicalTypeId::DATE:
		DateCastSwitch(source, result, count);
		break;
	case LogicalTypeId::TIME:
		TimeCastSwitch(source, result, count);
		break;
	case LogicalTypeId::TIMESTAMP:
		TimestampCastSwitch(source, result, count);
		break;
	case LogicalTypeId::INTERVAL:
		IntervalCastSwitch(source, result, count);
		break;
	case LogicalTypeId::VARCHAR:
		StringCastSwitch(source, result, count, strict);
		break;
	case LogicalTypeId::BLOB:
		BlobCastSwitch(source, result, count);
		break;
	case LogicalTypeId::SQLNULL: {
		// cast a NULL to another type, just copy the properties and change the type
		result.SetVectorType(VectorType::CONSTANT_VECTOR);
		ConstantVector::SetNull(result, true);
		break;
	}
	case LogicalTypeId::STRUCT:
		StructCastSwitch(source, result, count);
		break;
	case LogicalTypeId::LIST:
		ListCastSwitch(source, result, count);
		break;
	default:
		throw UnimplementedCast(source.GetType(), result.GetType());
	}
}

} // namespace duckdb<|MERGE_RESOLUTION|>--- conflicted
+++ resolved
@@ -9,13 +9,8 @@
 
 template <class SRC, class OP>
 static void VectorStringCast(Vector &source, Vector &result, idx_t count) {
-<<<<<<< HEAD
-	D_ASSERT(result.type.InternalType() == PhysicalType::VARCHAR);
+	D_ASSERT(result.GetType().InternalType() == PhysicalType::VARCHAR);
 	UnaryExecutor::Execute<SRC, string_t>(source, result, count,
-=======
-	D_ASSERT(result.GetType().InternalType() == PhysicalType::VARCHAR);
-	UnaryExecutor::Execute<SRC, string_t, true>(source, result, count,
->>>>>>> 8b674d17
 	                                            [&](SRC input) { return OP::template Operation<SRC>(input, result); });
 }
 
@@ -33,57 +28,33 @@
 		result.SetVectorType(VectorType::CONSTANT_VECTOR);
 		ConstantVector::SetNull(result, true);
 	} else {
-<<<<<<< HEAD
-		result.vector_type = VectorType::FLAT_VECTOR;
+		result.SetVectorType(VectorType::FLAT_VECTOR);
 		FlatVector::Validity(result).SetAllInvalid(count);
-=======
-		result.SetVectorType(VectorType::FLAT_VECTOR);
-		FlatVector::Nullmask(result).set();
->>>>>>> 8b674d17
 	}
 }
 
 template <class T>
 static void ToDecimalCast(Vector &source, Vector &result, idx_t count) {
-	switch (result.GetType().InternalType()) {
+	auto &result_type = result.GetType();
+	switch (result_type.InternalType()) {
 	case PhysicalType::INT16:
-<<<<<<< HEAD
 		UnaryExecutor::Execute<T, int16_t>(source, result, count, [&](T input) {
-			return CastToDecimal::Operation<T, int16_t>(input, result.type.width(), result.type.scale());
+			return CastToDecimal::Operation<T, int16_t>(input, result_type.width(), result_type.scale());
 		});
 		break;
 	case PhysicalType::INT32:
 		UnaryExecutor::Execute<T, int32_t>(source, result, count, [&](T input) {
-			return CastToDecimal::Operation<T, int32_t>(input, result.type.width(), result.type.scale());
+			return CastToDecimal::Operation<T, int32_t>(input, result_type.width(), result_type.scale());
 		});
 		break;
 	case PhysicalType::INT64:
 		UnaryExecutor::Execute<T, int64_t>(source, result, count, [&](T input) {
-			return CastToDecimal::Operation<T, int64_t>(input, result.type.width(), result.type.scale());
+			return CastToDecimal::Operation<T, int64_t>(input, result_type.width(), result_type.scale());
 		});
 		break;
 	case PhysicalType::INT128:
 		UnaryExecutor::Execute<T, hugeint_t>(source, result, count, [&](T input) {
-			return CastToDecimal::Operation<T, hugeint_t>(input, result.type.width(), result.type.scale());
-=======
-		UnaryExecutor::Execute<T, int16_t, true>(source, result, count, [&](T input) {
-			return CastToDecimal::Operation<T, int16_t>(input, result.GetType().width(), result.GetType().scale());
-		});
-		break;
-	case PhysicalType::INT32:
-		UnaryExecutor::Execute<T, int32_t, true>(source, result, count, [&](T input) {
-			return CastToDecimal::Operation<T, int32_t>(input, result.GetType().width(), result.GetType().scale());
-		});
-		break;
-	case PhysicalType::INT64:
-		UnaryExecutor::Execute<T, int64_t, true>(source, result, count, [&](T input) {
-			return CastToDecimal::Operation<T, int64_t>(input, result.GetType().width(), result.GetType().scale());
-		});
-		break;
-	case PhysicalType::INT128:
-		UnaryExecutor::Execute<T, hugeint_t, true>(source, result, count, [&](T input) {
-			return CastToDecimal::Operation<T, hugeint_t>(input, result.GetType().width(), result.GetType().scale());
->>>>>>> 8b674d17
+			return CastToDecimal::Operation<T, hugeint_t>(input, result_type.width(), result_type.scale());
 		});
 		break;
 	default:
@@ -93,45 +64,26 @@
 
 template <class T>
 static void FromDecimalCast(Vector &source, Vector &result, idx_t count) {
-	switch (source.GetType().InternalType()) {
+	auto &source_type = source.GetType();
+	switch (source_type.InternalType()) {
 	case PhysicalType::INT16:
-<<<<<<< HEAD
 		UnaryExecutor::Execute<int16_t, T>(source, result, count, [&](int16_t input) {
-			return CastFromDecimal::Operation<int16_t, T>(input, source.type.width(), source.type.scale());
+			return CastFromDecimal::Operation<int16_t, T>(input, source_type.width(), source_type.scale());
 		});
 		break;
 	case PhysicalType::INT32:
 		UnaryExecutor::Execute<int32_t, T>(source, result, count, [&](int32_t input) {
-			return CastFromDecimal::Operation<int32_t, T>(input, source.type.width(), source.type.scale());
+			return CastFromDecimal::Operation<int32_t, T>(input, source_type.width(), source_type.scale());
 		});
 		break;
 	case PhysicalType::INT64:
 		UnaryExecutor::Execute<int64_t, T>(source, result, count, [&](int64_t input) {
-			return CastFromDecimal::Operation<int64_t, T>(input, source.type.width(), source.type.scale());
+			return CastFromDecimal::Operation<int64_t, T>(input, source_type.width(), source_type.scale());
 		});
 		break;
 	case PhysicalType::INT128:
 		UnaryExecutor::Execute<hugeint_t, T>(source, result, count, [&](hugeint_t input) {
-			return CastFromDecimal::Operation<hugeint_t, T>(input, source.type.width(), source.type.scale());
-=======
-		UnaryExecutor::Execute<int16_t, T, true>(source, result, count, [&](int16_t input) {
-			return CastFromDecimal::Operation<int16_t, T>(input, source.GetType().width(), source.GetType().scale());
-		});
-		break;
-	case PhysicalType::INT32:
-		UnaryExecutor::Execute<int32_t, T, true>(source, result, count, [&](int32_t input) {
-			return CastFromDecimal::Operation<int32_t, T>(input, source.GetType().width(), source.GetType().scale());
-		});
-		break;
-	case PhysicalType::INT64:
-		UnaryExecutor::Execute<int64_t, T, true>(source, result, count, [&](int64_t input) {
-			return CastFromDecimal::Operation<int64_t, T>(input, source.GetType().width(), source.GetType().scale());
-		});
-		break;
-	case PhysicalType::INT128:
-		UnaryExecutor::Execute<hugeint_t, T, true>(source, result, count, [&](hugeint_t input) {
-			return CastFromDecimal::Operation<hugeint_t, T>(input, source.GetType().width(), source.GetType().scale());
->>>>>>> 8b674d17
+			return CastFromDecimal::Operation<hugeint_t, T>(input, source_type.width(), source_type.scale());
 		});
 		break;
 	default:
@@ -294,53 +246,30 @@
 		FromDecimalCast<double>(source, result, count);
 		break;
 	case LogicalTypeId::VARCHAR: {
-		switch (source.GetType().InternalType()) {
+		auto &source_type = source.GetType();
+		switch (source_type.InternalType()) {
 		case PhysicalType::INT16:
-<<<<<<< HEAD
 			UnaryExecutor::Execute<int16_t, string_t>(source, result, count, [&](int16_t input) {
-				return StringCastFromDecimal::Operation<int16_t>(input, source.type.width(), source.type.scale(),
+				return StringCastFromDecimal::Operation<int16_t>(input, source_type.width(), source_type.scale(),
 				                                                 result);
 			});
 			break;
 		case PhysicalType::INT32:
 			UnaryExecutor::Execute<int32_t, string_t>(source, result, count, [&](int32_t input) {
-				return StringCastFromDecimal::Operation<int32_t>(input, source.type.width(), source.type.scale(),
+				return StringCastFromDecimal::Operation<int32_t>(input, source_type.width(), source_type.scale(),
 				                                                 result);
 			});
 			break;
 		case PhysicalType::INT64:
 			UnaryExecutor::Execute<int64_t, string_t>(source, result, count, [&](int64_t input) {
-				return StringCastFromDecimal::Operation<int64_t>(input, source.type.width(), source.type.scale(),
+				return StringCastFromDecimal::Operation<int64_t>(input, source_type.width(), source_type.scale(),
 				                                                 result);
 			});
 			break;
 		case PhysicalType::INT128:
 			UnaryExecutor::Execute<hugeint_t, string_t>(source, result, count, [&](hugeint_t input) {
-				return StringCastFromDecimal::Operation<hugeint_t>(input, source.type.width(), source.type.scale(),
+				return StringCastFromDecimal::Operation<hugeint_t>(input, source_type.width(), source_type.scale(),
 				                                                   result);
-=======
-			UnaryExecutor::Execute<int16_t, string_t, true>(source, result, count, [&](int16_t input) {
-				return StringCastFromDecimal::Operation<int16_t>(input, source.GetType().width(),
-				                                                 source.GetType().scale(), result);
-			});
-			break;
-		case PhysicalType::INT32:
-			UnaryExecutor::Execute<int32_t, string_t, true>(source, result, count, [&](int32_t input) {
-				return StringCastFromDecimal::Operation<int32_t>(input, source.GetType().width(),
-				                                                 source.GetType().scale(), result);
-			});
-			break;
-		case PhysicalType::INT64:
-			UnaryExecutor::Execute<int64_t, string_t, true>(source, result, count, [&](int64_t input) {
-				return StringCastFromDecimal::Operation<int64_t>(input, source.GetType().width(),
-				                                                 source.GetType().scale(), result);
-			});
-			break;
-		case PhysicalType::INT128:
-			UnaryExecutor::Execute<hugeint_t, string_t, true>(source, result, count, [&](hugeint_t input) {
-				return StringCastFromDecimal::Operation<hugeint_t>(input, source.GetType().width(),
-				                                                   source.GetType().scale(), result);
->>>>>>> 8b674d17
 			});
 			break;
 		default:
@@ -604,13 +533,8 @@
 			ConstantVector::SetNull(result, ConstantVector::IsNull(source));
 		} else {
 			source.Normalify(count);
-<<<<<<< HEAD
-			result.vector_type = VectorType::FLAT_VECTOR;
+			result.SetVectorType(VectorType::FLAT_VECTOR);
 			FlatVector::SetValidity(result, FlatVector::Validity(source));
-=======
-			result.SetVectorType(VectorType::FLAT_VECTOR);
-			FlatVector::SetNullmask(result, FlatVector::Nullmask(source));
->>>>>>> 8b674d17
 		}
 		auto list_child = make_unique<ChunkCollection>();
 		if (ListVector::HasEntry(source)) {
