--- conflicted
+++ resolved
@@ -610,19 +610,8 @@
 	PGSubLinkType subquerytype;
 	PGViewCheckOption viewcheckoption;
 	PGInsertColumnOrder bynameorposition;
-<<<<<<< HEAD
-=======
-}
-/* Line 1529 of yacc.c.  */
-#line 1102 "third_party/libpg_query/grammar/grammar_out.hpp"
-	YYSTYPE;
-# define yystype YYSTYPE /* obsolescent; will be withdrawn */
-# define YYSTYPE_IS_DECLARED 1
-# define YYSTYPE_IS_TRIVIAL 1
-#endif
->>>>>>> 5345a494
-
-#line 614 "third_party/libpg_query/grammar/grammar_out.hpp"
+
+#line 615 "third_party/libpg_query/grammar/grammar_out.hpp"
 
 };
 typedef union YYSTYPE YYSTYPE;
