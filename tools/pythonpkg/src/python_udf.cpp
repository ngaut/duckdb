#include "duckdb_python/pybind_wrapper.hpp"
#include "duckdb/function/scalar_function.hpp"
#include "duckdb_python/pytype.hpp"
#include "duckdb_python/pyconnection.hpp"
#include "duckdb_python/vector_conversion.hpp"
<<<<<<< HEAD
#include "duckdb/common/arrow/arrow.hpp"
#include "duckdb/common/arrow/arrow_converter.hpp"
#include "duckdb/common/arrow/arrow_wrapper.hpp"
#include "duckdb/common/arrow/arrow_appender.hpp"
#include "duckdb/common/arrow/result_arrow_wrapper.hpp"
#include "duckdb_python/arrow_array_stream.hpp"
#include "duckdb/function/table/arrow.hpp"
=======
#include "duckdb/function/function.hpp"
>>>>>>> 6397f006

namespace {
using namespace duckdb;

struct ParameterKind {
	enum class Type : uint8_t { POSITIONAL_ONLY, POSITIONAL_OR_KEYWORD, VAR_POSITIONAL, KEYWORD_ONLY, VAR_KEYWORD };
	static ParameterKind::Type FromString(const string &type_str) {
		if (type_str == "POSITIONAL_ONLY") {
			return Type::POSITIONAL_ONLY;
		} else if (type_str == "POSITIONAL_OR_KEYWORD") {
			return Type::POSITIONAL_OR_KEYWORD;
		} else if (type_str == "VAR_POSITIONAL") {
			return Type::VAR_POSITIONAL;
		} else if (type_str == "KEYWORD_ONLY") {
			return Type::KEYWORD_ONLY;
		} else if (type_str == "VAR_KEYWORD") {
			return Type::VAR_KEYWORD;
		} else {
			throw NotImplementedException("ParameterKindType not implemented for '%s'", type_str);
		}
	}
};

struct PythonUDFData {
public:
	PythonUDFData(const string &name, scalar_function_t func, bool varargs_p, FunctionNullHandling null_handling)
	    : name(name), func(func), null_handling(null_handling) {
		if (varargs_p) {
			varargs = LogicalType::ANY;
		}
		return_type = LogicalType::INVALID;
		param_count = DConstants::INVALID_INDEX;
	}

public:
	const string &name;
	vector<LogicalType> parameters;
	LogicalType return_type;
	LogicalType varargs = LogicalTypeId::INVALID;
	FunctionNullHandling null_handling;
	idx_t param_count;
	scalar_function_t func;

public:
	void Verify() {
		if (return_type == LogicalType::INVALID) {
			throw InvalidInputException("Could not infer the return type, please set it explicitly");
		}
	}

	void OverrideReturnType(shared_ptr<DuckDBPyType> type) {
		if (!type) {
			return;
		}
		return_type = type->Type();
	}

	void OverrideParameters(const py::object &parameters_p) {
		if (py::none().is(parameters_p)) {
			return;
		}
		if (!py::isinstance<py::list>(parameters_p)) {
			throw InvalidInputException("Either leave 'parameters' empty, or provide a list of DuckDBPyType objects");
		}

		auto params = py::list(parameters_p);
		if (params.size() != param_count) {
			throw InvalidInputException("%d types provided, but the provided function takes %d parameters",
			                            params.size(), param_count);
		}
		D_ASSERT(parameters.empty() || parameters.size() == param_count);
		if (parameters.empty()) {
			for (idx_t i = 0; i < param_count; i++) {
				parameters.push_back(LogicalType::ANY);
			}
		}
		idx_t i = 0;
		for (auto &param : params) {
			auto type = py::cast<shared_ptr<DuckDBPyType>>(param);
			parameters[i++] = type->Type();
		}
	}

	void AnalyzeSignature(const py::object &udf) {
		auto signature_func = py::module_::import("inspect").attr("signature");
		auto signature = signature_func(udf);
		auto sig_params = signature.attr("parameters");
		auto return_annotation = signature.attr("return_annotation");
		if (!py::none().is(return_annotation)) {
			shared_ptr<DuckDBPyType> pytype;
			if (py::try_cast<shared_ptr<DuckDBPyType>>(return_annotation, pytype)) {
				return_type = pytype->Type();
			}
		}
		param_count = py::len(sig_params);
		parameters.reserve(param_count);
		auto params = py::dict(sig_params);
		for (auto &item : params) {
			auto &key = item.first;
			auto &value = item.second;
			shared_ptr<DuckDBPyType> pytype;
			if (py::try_cast<shared_ptr<DuckDBPyType>>(value.attr("annotation"), pytype)) {
				parameters.push_back(pytype->Type());
			} else {
				std::string kind = py::str(value.attr("kind"));
				auto parameter_kind = ParameterKind::FromString(kind);
				if (parameter_kind == ParameterKind::Type::VAR_POSITIONAL) {
					varargs = LogicalType::ANY;
				}
				parameters.push_back(LogicalType::ANY);
			}
		}
	}

	ScalarFunction GetFunction() {
		ScalarFunction scalar_function(name, std::move(parameters), return_type, func, nullptr, nullptr, nullptr,
		                               nullptr, varargs, FunctionSideEffects::NO_SIDE_EFFECTS, null_handling);
		return scalar_function;
	}
};

}; // namespace

namespace duckdb {

<<<<<<< HEAD
static py::list ConvertToSingleBatch(const string &timezone_config, vector<LogicalType> &types, vector<string> &names,
                                     DataChunk &input) {
	ArrowSchema schema;
	ArrowConverter::ToArrowSchema(&schema, types, names, timezone_config);

	py::list single_batch;
	ArrowAppender appender(types, STANDARD_VECTOR_SIZE);
	appender.Append(input);
	auto array = appender.Finalize();
	TransformDuckToArrowChunk(schema, array, single_batch);
	return single_batch;
}

static py::object ConvertDataChunkToPyArrowTable(DataChunk &input, const string &timezone_config) {
	py::gil_scoped_acquire acquire;

	auto pyarrow_lib_module = py::module::import("pyarrow").attr("lib");
	auto from_batches_func = pyarrow_lib_module.attr("Table").attr("from_batches");
	auto schema_import_func = pyarrow_lib_module.attr("Schema").attr("_import_from_c");
	ArrowSchema schema;

	auto types = input.GetTypes();
	vector<string> names;
	names.reserve(types.size());
	for (idx_t i = 0; i < types.size(); i++) {
		names.push_back(StringUtil::Format("c%d", i));
	}
	ArrowConverter::ToArrowSchema(&schema, types, names, timezone_config);
	auto schema_obj = schema_import_func((uint64_t)&schema);

	py::list single_batch = ConvertToSingleBatch(timezone_config, types, names, input);

	// We return an Arrow Table
	return py::cast<duckdb::pyarrow::Table>(from_batches_func(single_batch, schema_obj));
}

static void ConvertPyArrowToDataChunk(const py::object &table, Vector &out, ClientContext &context) {
	// TODO: make this not allocate anything
	DataChunk result;
	result.Initialize(context, {out.GetType()}, STANDARD_VECTOR_SIZE);

	// Create the stream factory from the Table object
	auto stream_factory = make_uniq<PythonTableArrowArrayStreamFactory>(table.ptr(), context.config);
	auto stream_factory_produce = PythonTableArrowArrayStreamFactory::Produce;
	auto stream_factory_get_schema = PythonTableArrowArrayStreamFactory::GetSchema;

	// Get the functions we need
	auto function = ArrowTableFunction::ArrowScanFunction;
	auto bind = ArrowTableFunction::ArrowScanBind;
	auto init_global = ArrowTableFunction::ArrowScanInitGlobal;
	auto init_local = ArrowTableFunction::ArrowScanInitLocalInternal;

	// Prepare the inputs for the bind
	vector<Value> children;
	children.reserve(3);
	children.push_back(Value::POINTER((uintptr_t)stream_factory.get()));
	children.push_back(Value::POINTER((uintptr_t)stream_factory_produce));
	children.push_back(Value::POINTER((uintptr_t)stream_factory_get_schema));
	named_parameter_map_t named_params;
	vector<LogicalType> input_types;
	vector<string> input_names;

	auto bind_input = TableFunctionBindInput(children, named_params, input_types, input_names, nullptr);
	vector<LogicalType> return_types;
	vector<string> return_names;

	auto bind_data = bind(context, bind_input, return_types, return_names);

	vector<column_t> column_ids = {0};
	TableFunctionInitInput input(bind_data.get(), column_ids, vector<idx_t>(), nullptr);
	auto global_state = init_global(context, input);
	auto local_state = init_local(context, input, global_state.get());

	TableFunctionInput function_input(bind_data.get(), local_state.get(), global_state.get());
	function(context, function_input, result);
	out.Reference(result.data[0]);
}

static scalar_function_t CreateVectorizedFunction(PyObject *function) {
	// Through the capture of the lambda, we have access to the function pointer
	// We just need to make sure that it doesn't get garbage collected
	scalar_function_t func = [=](DataChunk &input, ExpressionState &state, Vector &result) -> void {
		py::gil_scoped_acquire gil;

		// owning references
		py::object python_object;
		// Convert the input datachunk to pyarrow
		string timezone_config = "UTC";
		if (state.HasContext()) {
			timezone_config = state.GetContext().GetClientProperties().timezone;
		}
		auto pyarrow_table = ConvertDataChunkToPyArrowTable(input, timezone_config);
		py::print(py::str(pyarrow_table));
		py::tuple bundled_parameters(1);
		bundled_parameters[0] = pyarrow_table;

		// Call the function
		PyObject *ret = nullptr;
		ret = PyObject_CallObject(function, bundled_parameters.ptr());
		if (ret == nullptr && PyErr_Occurred()) {
			auto exception = py::error_already_set();
			throw InvalidInputException("Python exception occurred while executing the UDF: %s", exception.what());
		}
		python_object = py::reinterpret_steal<py::object>(ret);

		// Convert the pyarrow result back to a DuckDB datachunk
		ConvertPyArrowToDataChunk(python_object, result, state.GetContext());

		if (input.AllConstant()) {
			result.SetVectorType(VectorType::CONSTANT_VECTOR);
		}
	};
	return func;
}

static scalar_function_t CreateNativeFunction(PyObject *function) {
=======
static scalar_function_t CreateFunction(PyObject *function, PythonExceptionHandling exception_handling) {
>>>>>>> 6397f006
	// Through the capture of the lambda, we have access to the function pointer
	// We just need to make sure that it doesn't get garbage collected
	scalar_function_t func = [=](DataChunk &input, ExpressionState &state, Vector &result) -> void {
		py::gil_scoped_acquire gil;

		// owning references
		vector<py::handle> python_objects;
		vector<PyObject *> python_results;
		python_results.reserve(input.size());
		for (idx_t row = 0; row < input.size(); row++) {

			auto bundled_parameters = py::tuple(input.ColumnCount());
			for (idx_t i = 0; i < input.ColumnCount(); i++) {
				// Fill the tuple with the arguments for this row
				auto &column = input.data[i];
				auto value = column.GetValue(row);
				bundled_parameters[i] = PythonObject::FromValue(value, column.GetType());
			}

			// Call the function
			PyObject *ret = nullptr;
			ret = PyObject_CallObject(function, bundled_parameters.ptr());
			if (ret == nullptr && PyErr_Occurred()) {
				if (exception_handling == PythonExceptionHandling::FORWARD_ERROR) {
					auto exception = py::error_already_set();
					throw InvalidInputException("Python exception occurred while executing the UDF: %s",
					                            exception.what());
				} else {
					PyErr_Clear();
					ret = Py_None;
				}
			}
			python_objects.push_back(py::handle(ret));
			python_results.push_back(ret);
		}

		// Cast the resulting native python to DuckDB, using the return type
		// result.Resize(input.size());
		VectorConversion::ScanPandasObjectColumn(python_results.data(), input.size(), 0, result);
		if (input.AllConstant()) {
			result.SetVectorType(VectorType::CONSTANT_VECTOR);
		}
	};
	return func;
}

<<<<<<< HEAD
static ScalarFunction CreateUDFInternal(const string &name, scalar_function_t func, const py::object &udf,
                                        const py::object &parameters, shared_ptr<DuckDBPyType> return_type,
                                        bool varargs) {
	PythonUDFData data(name, func, varargs);
=======
ScalarFunction DuckDBPyConnection::CreateScalarUDF(const string &name, const py::object &udf,
                                                   const py::object &parameters, shared_ptr<DuckDBPyType> return_type,
                                                   bool varargs, FunctionNullHandling null_handling,
                                                   PythonExceptionHandling exception_handling) {
	scalar_function_t func = CreateFunction(udf.ptr(), exception_handling);

	PythonUDFData data(name, func, varargs, null_handling);
>>>>>>> 6397f006

	data.AnalyzeSignature(udf);
	data.OverrideParameters(parameters);
	data.OverrideReturnType(return_type);
	data.Verify();

	return data.GetFunction();
}

ScalarFunction DuckDBPyConnection::CreatePyArrowScalarUDF(const string &name, const py::object &udf,
                                                          const py::object &parameters,
                                                          shared_ptr<DuckDBPyType> return_type, bool varargs) {
	scalar_function_t func = CreateVectorizedFunction(udf.ptr());
	return CreateUDFInternal(name, func, udf, parameters, return_type, varargs);
}

ScalarFunction DuckDBPyConnection::CreateScalarUDF(const string &name, const py::object &udf,
                                                   const py::object &parameters, shared_ptr<DuckDBPyType> return_type,
                                                   bool varargs) {
	scalar_function_t func = CreateNativeFunction(udf.ptr());
	return CreateUDFInternal(name, func, udf, parameters, return_type, varargs);
}

} // namespace duckdb<|MERGE_RESOLUTION|>--- conflicted
+++ resolved
@@ -3,7 +3,6 @@
 #include "duckdb_python/pytype.hpp"
 #include "duckdb_python/pyconnection.hpp"
 #include "duckdb_python/vector_conversion.hpp"
-<<<<<<< HEAD
 #include "duckdb/common/arrow/arrow.hpp"
 #include "duckdb/common/arrow/arrow_converter.hpp"
 #include "duckdb/common/arrow/arrow_wrapper.hpp"
@@ -11,9 +10,7 @@
 #include "duckdb/common/arrow/result_arrow_wrapper.hpp"
 #include "duckdb_python/arrow_array_stream.hpp"
 #include "duckdb/function/table/arrow.hpp"
-=======
 #include "duckdb/function/function.hpp"
->>>>>>> 6397f006
 
 namespace {
 using namespace duckdb;
@@ -139,7 +136,6 @@
 
 namespace duckdb {
 
-<<<<<<< HEAD
 static py::list ConvertToSingleBatch(const string &timezone_config, vector<LogicalType> &types, vector<string> &names,
                                      DataChunk &input) {
 	ArrowSchema schema;
@@ -218,7 +214,7 @@
 	out.Reference(result.data[0]);
 }
 
-static scalar_function_t CreateVectorizedFunction(PyObject *function) {
+static scalar_function_t CreateVectorizedFunction(PyObject *function, PythonExceptionHandling exception_handling) {
 	// Through the capture of the lambda, we have access to the function pointer
 	// We just need to make sure that it doesn't get garbage collected
 	scalar_function_t func = [=](DataChunk &input, ExpressionState &state, Vector &result) -> void {
@@ -255,10 +251,7 @@
 	return func;
 }
 
-static scalar_function_t CreateNativeFunction(PyObject *function) {
-=======
-static scalar_function_t CreateFunction(PyObject *function, PythonExceptionHandling exception_handling) {
->>>>>>> 6397f006
+static scalar_function_t CreateNativeFunction(PyObject *function, PythonExceptionHandling exception_handling) {
 	// Through the capture of the lambda, we have access to the function pointer
 	// We just need to make sure that it doesn't get garbage collected
 	scalar_function_t func = [=](DataChunk &input, ExpressionState &state, Vector &result) -> void {
@@ -305,41 +298,34 @@
 	return func;
 }
 
-<<<<<<< HEAD
 static ScalarFunction CreateUDFInternal(const string &name, scalar_function_t func, const py::object &udf,
                                         const py::object &parameters, shared_ptr<DuckDBPyType> return_type,
-                                        bool varargs) {
-	PythonUDFData data(name, func, varargs);
-=======
+                                        bool varargs, FunctionNullHandling null_handling) {
+	PythonUDFData data(name, func, varargs, null_handling);
+
+	data.AnalyzeSignature(udf);
+	data.OverrideParameters(parameters);
+	data.OverrideReturnType(return_type);
+	data.Verify();
+
+	return data.GetFunction();
+}
+
+ScalarFunction DuckDBPyConnection::CreatePyArrowScalarUDF(const string &name, const py::object &udf,
+                                                          const py::object &parameters,
+                                                          shared_ptr<DuckDBPyType> return_type, bool varargs,
+                                                          FunctionNullHandling null_handling,
+                                                          PythonExceptionHandling exception_handling) {
+	scalar_function_t func = CreateVectorizedFunction(udf.ptr(), exception_handling);
+	return CreateUDFInternal(name, func, udf, parameters, return_type, varargs, null_handling);
+}
+
 ScalarFunction DuckDBPyConnection::CreateScalarUDF(const string &name, const py::object &udf,
                                                    const py::object &parameters, shared_ptr<DuckDBPyType> return_type,
                                                    bool varargs, FunctionNullHandling null_handling,
                                                    PythonExceptionHandling exception_handling) {
-	scalar_function_t func = CreateFunction(udf.ptr(), exception_handling);
-
-	PythonUDFData data(name, func, varargs, null_handling);
->>>>>>> 6397f006
-
-	data.AnalyzeSignature(udf);
-	data.OverrideParameters(parameters);
-	data.OverrideReturnType(return_type);
-	data.Verify();
-
-	return data.GetFunction();
-}
-
-ScalarFunction DuckDBPyConnection::CreatePyArrowScalarUDF(const string &name, const py::object &udf,
-                                                          const py::object &parameters,
-                                                          shared_ptr<DuckDBPyType> return_type, bool varargs) {
-	scalar_function_t func = CreateVectorizedFunction(udf.ptr());
-	return CreateUDFInternal(name, func, udf, parameters, return_type, varargs);
-}
-
-ScalarFunction DuckDBPyConnection::CreateScalarUDF(const string &name, const py::object &udf,
-                                                   const py::object &parameters, shared_ptr<DuckDBPyType> return_type,
-                                                   bool varargs) {
-	scalar_function_t func = CreateNativeFunction(udf.ptr());
-	return CreateUDFInternal(name, func, udf, parameters, return_type, varargs);
+	scalar_function_t func = CreateNativeFunction(udf.ptr(), exception_handling);
+	return CreateUDFInternal(name, func, udf, parameters, return_type, varargs, null_handling);
 }
 
 } // namespace duckdb