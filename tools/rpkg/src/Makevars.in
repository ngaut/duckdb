--- conflicted
+++ resolved
@@ -1,7 +1,3 @@
 PKG_CPPFLAGS = -Iinclude -I../inst/include -DDUCKDB_DISABLE_PRINT {{ INCLUDES }}
-<<<<<<< HEAD
-OBJECTS=rapi.o database.o connection.o statement.o register.o scan.o utils.o altrep.o types.o relational.o cpp11.o {{ SOURCES }}
-=======
-OBJECTS=database.o connection.o statement.o register.o scan.o utils.o altrep.o types.o cpp11.o {{ SOURCES }}
->>>>>>> 39eec482
+OBJECTS=database.o connection.o statement.o register.o relational.o scan.o utils.o altrep.o types.o cpp11.o {{ SOURCES }}
 PKG_LIBS={{ LINK_FLAGS }}