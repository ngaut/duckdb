--- conflicted
+++ resolved
@@ -282,16 +282,6 @@
 
 extern "C" {
 static const R_CallMethodDef CallEntries[] = {
-<<<<<<< HEAD
-    {"_duckdb_rapi_bind",             (DL_FUNC) &_duckdb_rapi_bind,             3},
-    {"_duckdb_rapi_connect",          (DL_FUNC) &_duckdb_rapi_connect,          1},
-    {"_duckdb_rapi_disconnect",       (DL_FUNC) &_duckdb_rapi_disconnect,       1},
-    {"_duckdb_rapi_execute",          (DL_FUNC) &_duckdb_rapi_execute,          2},
-    {"_duckdb_rapi_execute_arrow",    (DL_FUNC) &_duckdb_rapi_execute_arrow,    2},
-    {"_duckdb_rapi_expr_constant",    (DL_FUNC) &_duckdb_rapi_expr_constant,    1},
- 	{"_duckdb_rapi_get_substrait",     (DL_FUNC) &_duckdb_rapi_get_substrait,     2},
-	{"_duckdb_rapi_get_substrait_json", (DL_FUNC) &_duckdb_rapi_get_substrait_json, 2},
-=======
     {"_duckdb_rapi_bind",              (DL_FUNC) &_duckdb_rapi_bind,              4},
     {"_duckdb_rapi_connect",           (DL_FUNC) &_duckdb_rapi_connect,           1},
     {"_duckdb_rapi_disconnect",        (DL_FUNC) &_duckdb_rapi_disconnect,        1},
@@ -303,8 +293,8 @@
     {"_duckdb_rapi_expr_set_alias",    (DL_FUNC) &_duckdb_rapi_expr_set_alias,    2},
     {"_duckdb_rapi_expr_tostring",     (DL_FUNC) &_duckdb_rapi_expr_tostring,     1},
     {"_duckdb_rapi_get_substrait",     (DL_FUNC) &_duckdb_rapi_get_substrait,     2},
+   	{"_duckdb_rapi_get_substrait_json", (DL_FUNC) &_duckdb_rapi_get_substrait_json, 2},
     {"_duckdb_rapi_prepare",           (DL_FUNC) &_duckdb_rapi_prepare,           2},
->>>>>>> bc7a4514
     {"_duckdb_rapi_prepare_substrait", (DL_FUNC) &_duckdb_rapi_prepare_substrait, 2},
     {"_duckdb_rapi_ptr_to_str",        (DL_FUNC) &_duckdb_rapi_ptr_to_str,        1},
     {"_duckdb_rapi_record_batch",      (DL_FUNC) &_duckdb_rapi_record_batch,      2},
