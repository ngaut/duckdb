#include "udf_struct_sqlite3.h"
#include "sqlite3_value_type.hpp"

#include "duckdb/common/types/vector.hpp"
#include "duckdb/common/constants.hpp"
#include "duckdb/common/operator/cast_operators.hpp"
#include "duckdb/common/types/data_chunk.hpp"
#include "duckdb/common/operator/string_cast.hpp"

namespace duckdb {

struct CastSQLite {
	static void InputVectorsToVarchar(DataChunk &data_chunk, DataChunk &new_chunk);
	static bool RequiresCastToVarchar(LogicalType type);

	static VectorType ToVectorsSQLiteValue(DataChunk &data_chunk, Vector &result,
	                                       vector<unique_ptr<vector<sqlite3_value>>> &vec_sqlites,
<<<<<<< HEAD
	                                       duckdb::unique_ptr<UnifiedVectorFormat[]> vec_data);
=======
	                                       duckdb::unsafe_unique_array<UnifiedVectorFormat> vec_data);
>>>>>>> da69aeaa

	static unique_ptr<vector<sqlite3_value>> ToVector(LogicalType type, UnifiedVectorFormat &vec_data, idx_t size,
	                                                  Vector &result);
};

struct CastToSQLiteValue {
	template <class SRC>
	static inline sqlite3_value Operation(SRC input) {
		return (sqlite3_value)input;
	}

	template <class SRC>
	static inline sqlite3_value OperationInt(SRC input) {
		sqlite3_value sqlite_int;
		sqlite_int.u.i = input;
		sqlite_int.type = SQLiteTypeValue::INTEGER;
		return sqlite_int;
	}

	template <class SRC>
	static inline sqlite3_value OperationFloat(SRC input) {
		sqlite3_value sqlite_float;
		sqlite_float.u.r = input;
		sqlite_float.type = SQLiteTypeValue::FLOAT;
		return sqlite_float;
	}

	struct Blob {
		template <class SRC = string_t>
		static sqlite3_value Operation(SRC blob) {
			sqlite3_value sqlite_blob;
			sqlite_blob.type = SQLiteTypeValue::BLOB;
			sqlite_blob.str = blob.GetString();
			return sqlite_blob;
		}
	};

	static sqlite3_value OperationNull();
};

struct CastToVectorSQLiteValue {

	template <class INPUT_TYPE, class OPCAST>
	static inline unique_ptr<vector<sqlite3_value>> Operation(UnifiedVectorFormat &vec_data, idx_t count) {
		unique_ptr<vector<sqlite3_value>> result = make_uniq<vector<sqlite3_value>>(count);
		auto res_data = (*result).data();

		auto input_data = UnifiedVectorFormat::GetData<INPUT_TYPE>(vec_data);

		if (vec_data.validity.AllValid()) {
			for (idx_t i = 0; i < count; ++i) {
				res_data[i] = OPCAST::template Operation<INPUT_TYPE>(input_data[i]);
			}
			return result;
		}

		for (idx_t i = 0; i < count; ++i) {
			auto idx = vec_data.sel->get_index(i);
			if (vec_data.validity.RowIsValidUnsafe(idx)) {
				res_data[i] = OPCAST::template Operation<INPUT_TYPE>(input_data[idx]);
			} else {
				res_data[i] = CastToSQLiteValue::OperationNull();
			}
		}
		return result;
	}

	static inline unique_ptr<vector<sqlite3_value>> FromNull(idx_t count) {
		unique_ptr<vector<sqlite3_value>> result = make_uniq<vector<sqlite3_value>>(count);
		auto res_data = (*result).data();
		for (idx_t i = 0; i < count; ++i) {
			res_data[i] = CastToSQLiteValue::OperationNull();
		}
		return result;
	}
};

// CAST to sqlite int ****************************/
template <>
sqlite3_value CastToSQLiteValue::Operation(int8_t input);

template <>
sqlite3_value CastToSQLiteValue::Operation(int16_t input);

template <>
sqlite3_value CastToSQLiteValue::Operation(int32_t input);

template <>
sqlite3_value CastToSQLiteValue::Operation(int64_t input);

// CAST to sqlite float **************************/
template <>
sqlite3_value CastToSQLiteValue::Operation(float input);

template <>
sqlite3_value CastToSQLiteValue::Operation(double input);

// CAST string **********************************/
template <>
sqlite3_value CastToSQLiteValue::Operation(char *input);

template <>
sqlite3_value CastToSQLiteValue::Operation(string_t input);

} // namespace duckdb<|MERGE_RESOLUTION|>--- conflicted
+++ resolved
@@ -15,11 +15,7 @@
 
 	static VectorType ToVectorsSQLiteValue(DataChunk &data_chunk, Vector &result,
 	                                       vector<unique_ptr<vector<sqlite3_value>>> &vec_sqlites,
-<<<<<<< HEAD
-	                                       duckdb::unique_ptr<UnifiedVectorFormat[]> vec_data);
-=======
 	                                       duckdb::unsafe_unique_array<UnifiedVectorFormat> vec_data);
->>>>>>> da69aeaa
 
 	static unique_ptr<vector<sqlite3_value>> ToVector(LogicalType type, UnifiedVectorFormat &vec_data, idx_t size,
 	                                                  Vector &result);
