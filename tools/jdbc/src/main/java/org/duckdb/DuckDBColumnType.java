--- conflicted
+++ resolved
@@ -2,10 +2,6 @@
 
 public enum DuckDBColumnType {
 	BOOLEAN, TINYINT, SMALLINT, INTEGER, BIGINT, UTINYINT, USMALLINT, UINTEGER, UBIGINT, HUGEINT, FLOAT, DOUBLE,
-<<<<<<< HEAD
-	DECIMAL, VARCHAR, BLOB, TIME, DATE, TIMESTAMP, TIMESTAMP_WITH_TIME_ZONE, INTERVAL, LIST, STRUCT, ENUM, UUID, JSON, UNKNOWN;
-=======
 	DECIMAL, VARCHAR, BLOB, TIME, DATE, TIMESTAMP, TIMESTAMP_MS, TIMESTAMP_NS, TIMESTAMP_S, TIMESTAMP_WITH_TIME_ZONE,
-	INTERVAL, LIST, STRUCT, ENUM, UUID
->>>>>>> ac4394c2
+	INTERVAL, LIST, STRUCT, ENUM, UUID, JSON, UNKNOWN;
 }